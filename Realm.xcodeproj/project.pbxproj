// !$*UTF8*$!
{
	archiveVersion = 1;
	classes = {
	};
	objectVersion = 46;
	objects = {

/* Begin PBXAggregateTarget section */
		421A99481933646F00F5E4D4 /* Realm-iOS-framework */ = {
			isa = PBXAggregateTarget;
			buildConfigurationList = 421A99491933646F00F5E4D4 /* Build configuration list for PBXAggregateTarget "Realm-iOS-framework" */;
			buildPhases = (
				421A994E1933648E00F5E4D4 /* Build Framework */,
			);
			dependencies = (
				02026CC1193CDA6E00E4EEF8 /* PBXTargetDependency */,
			);
			name = "Realm-iOS-framework";
			productName = "Framework-iOS";
		};
		4226D7DE193D0A7E00A56975 /* Appledoc */ = {
			isa = PBXAggregateTarget;
			buildConfigurationList = 4226D7E1193D0A7E00A56975 /* Build configuration list for PBXAggregateTarget "Appledoc" */;
			buildPhases = (
				4226D7E2193D0A8600A56975 /* ShellScript */,
			);
			dependencies = (
			);
			name = Appledoc;
			productName = Appledoc;
		};
		4236AC141934864D00ADD527 /* Download binary core for iOS */ = {
			isa = PBXAggregateTarget;
			buildConfigurationList = 4236AC171934864E00ADD527 /* Build configuration list for PBXAggregateTarget "Download binary core for iOS" */;
			buildPhases = (
				4236AC181934866000ADD527 /* Download from static.realm.io */,
			);
			dependencies = (
			);
			name = "Download binary core for iOS";
			productName = "Download binary core for iOS";
		};
/* End PBXAggregateTarget section */

/* Begin PBXBuildFile section */
		02026CAB19363B5300E4EEF8 /* ArrayTests.m in Sources */ = {isa = PBXBuildFile; fileRef = 02026CAA19363B5300E4EEF8 /* ArrayTests.m */; };
		02026CAC19363B5300E4EEF8 /* ArrayTests.m in Sources */ = {isa = PBXBuildFile; fileRef = 02026CAA19363B5300E4EEF8 /* ArrayTests.m */; };
		02026CAE193662AF00E4EEF8 /* LinkTests.m in Sources */ = {isa = PBXBuildFile; fileRef = 02026CAD193662AF00E4EEF8 /* LinkTests.m */; };
		02026CAF193662AF00E4EEF8 /* LinkTests.m in Sources */ = {isa = PBXBuildFile; fileRef = 02026CAD193662AF00E4EEF8 /* LinkTests.m */; };
		02026CB919379F6800E4EEF8 /* DynamicTests.m in Sources */ = {isa = PBXBuildFile; fileRef = 02026CB619379EB700E4EEF8 /* DynamicTests.m */; };
		02026CBA19379F6E00E4EEF8 /* DynamicTests.m in Sources */ = {isa = PBXBuildFile; fileRef = 02026CB619379EB700E4EEF8 /* DynamicTests.m */; };
		02026CBB193CD33100E4EEF8 /* Realm.framework in Frameworks */ = {isa = PBXBuildFile; fileRef = 02C4145E191DE49600F858D9 /* Realm.framework */; };
<<<<<<< HEAD
		02026CF9193D711100E4EEF8 /* ArrayPropertyTests.m in Sources */ = {isa = PBXBuildFile; fileRef = 02CF6578193A3BB200E01CFD /* ArrayPropertyTests.m */; };
		02026CFA193D711500E4EEF8 /* ArrayPropertyTests.m in Sources */ = {isa = PBXBuildFile; fileRef = 02CF6578193A3BB200E01CFD /* ArrayPropertyTests.m */; };
		02026CFD193D72ED00E4EEF8 /* RLMLinkArray.h in Headers */ = {isa = PBXBuildFile; fileRef = 02026CFB193D72ED00E4EEF8 /* RLMLinkArray.h */; };
		02026CFE193D72ED00E4EEF8 /* RLMLinkArray.h in Headers */ = {isa = PBXBuildFile; fileRef = 02026CFB193D72ED00E4EEF8 /* RLMLinkArray.h */; };
		02026CFF193D72ED00E4EEF8 /* RLMLinkArray.mm in Sources */ = {isa = PBXBuildFile; fileRef = 02026CFC193D72ED00E4EEF8 /* RLMLinkArray.mm */; };
		02026D00193D72ED00E4EEF8 /* RLMLinkArray.mm in Sources */ = {isa = PBXBuildFile; fileRef = 02026CFC193D72ED00E4EEF8 /* RLMLinkArray.mm */; };
=======
		02026D04193E31A300E4EEF8 /* libtightdb.a in Frameworks */ = {isa = PBXBuildFile; fileRef = 02026D02193E2E1100E4EEF8 /* libtightdb.a */; };
>>>>>>> 29ab4cb9
		02C4145F191DE49600F858D9 /* Cocoa.framework in Frameworks */ = {isa = PBXBuildFile; fileRef = E918909C177B677900653D7A /* Cocoa.framework */; };
		02C41465191DE49600F858D9 /* InfoPlist.strings in Resources */ = {isa = PBXBuildFile; fileRef = 02C41463191DE49600F858D9 /* InfoPlist.strings */; };
		02C4146F191DE49600F858D9 /* XCTest.framework in Frameworks */ = {isa = PBXBuildFile; fileRef = 4B7ACCD718FDD8E4008B7B95 /* XCTest.framework */; };
		02C41470191DE49600F858D9 /* Cocoa.framework in Frameworks */ = {isa = PBXBuildFile; fileRef = E918909C177B677900653D7A /* Cocoa.framework */; };
		02C41479191DE49600F858D9 /* InfoPlist.strings in Resources */ = {isa = PBXBuildFile; fileRef = 02C41477191DE49600F858D9 /* InfoPlist.strings */; };
		02C4147B191DE49600F858D9 /* RealmTests.m in Sources */ = {isa = PBXBuildFile; fileRef = 02C4147A191DE49600F858D9 /* RealmTests.m */; };
		02C41492191DE68900F858D9 /* RLMTestCase.m in Sources */ = {isa = PBXBuildFile; fileRef = 02C4148F191DE68900F858D9 /* RLMTestCase.m */; };
		02C41493191DE68900F858D9 /* XCTestCase+AsyncTesting.m in Sources */ = {isa = PBXBuildFile; fileRef = 02C41491191DE68900F858D9 /* XCTestCase+AsyncTesting.m */; };
		02C414C2191F3D1500F858D9 /* libstdc++.6.dylib in Frameworks */ = {isa = PBXBuildFile; fileRef = 02C414C1191F3D1500F858D9 /* libstdc++.6.dylib */; };
		02C414D81921939D00F858D9 /* QueryTests.m in Sources */ = {isa = PBXBuildFile; fileRef = 02C414D71921939D00F858D9 /* QueryTests.m */; };
		02C415061921B0C400F858D9 /* Foundation.framework in Frameworks */ = {isa = PBXBuildFile; fileRef = 02C414DE1921B07200F858D9 /* Foundation.framework */; };
		02C415131921B0C400F858D9 /* XCTest.framework in Frameworks */ = {isa = PBXBuildFile; fileRef = 4B7ACCD718FDD8E4008B7B95 /* XCTest.framework */; };
		02C415141921B0C400F858D9 /* Foundation.framework in Frameworks */ = {isa = PBXBuildFile; fileRef = 02C414DE1921B07200F858D9 /* Foundation.framework */; };
		02C415151921B0C400F858D9 /* UIKit.framework in Frameworks */ = {isa = PBXBuildFile; fileRef = 02C414EE1921B07200F858D9 /* UIKit.framework */; };
		02C4153E1921B25000F858D9 /* QueryTests.m in Sources */ = {isa = PBXBuildFile; fileRef = 02C414D71921939D00F858D9 /* QueryTests.m */; };
		02C4153F1921B25000F858D9 /* RealmTests.m in Sources */ = {isa = PBXBuildFile; fileRef = 02C4147A191DE49600F858D9 /* RealmTests.m */; };
		02C415411921B25B00F858D9 /* libstdc++.6.dylib in Frameworks */ = {isa = PBXBuildFile; fileRef = 02C415401921B25B00F858D9 /* libstdc++.6.dylib */; };
		02C415431921B4FE00F858D9 /* RLMTestCase.m in Sources */ = {isa = PBXBuildFile; fileRef = 02C4148F191DE68900F858D9 /* RLMTestCase.m */; };
		02C415441921B50000F858D9 /* XCTestCase+AsyncTesting.m in Sources */ = {isa = PBXBuildFile; fileRef = 02C41491191DE68900F858D9 /* XCTestCase+AsyncTesting.m */; };
		02E4D6AA192E3DC40082808D /* Realm.h in Headers */ = {isa = PBXBuildFile; fileRef = 02E4D68B192E3DC40082808D /* Realm.h */; settings = {ATTRIBUTES = (Public, ); }; };
		02E4D6AB192E3DC40082808D /* Realm.h in Headers */ = {isa = PBXBuildFile; fileRef = 02E4D68B192E3DC40082808D /* Realm.h */; settings = {ATTRIBUTES = (Public, ); }; };
		02E4D6AC192E3DC40082808D /* RLMAccessor.h in Headers */ = {isa = PBXBuildFile; fileRef = 02E4D68C192E3DC40082808D /* RLMAccessor.h */; settings = {ATTRIBUTES = (Public, ); }; };
		02E4D6AD192E3DC40082808D /* RLMAccessor.h in Headers */ = {isa = PBXBuildFile; fileRef = 02E4D68C192E3DC40082808D /* RLMAccessor.h */; };
		02E4D6AE192E3DC40082808D /* RLMAccessor.mm in Sources */ = {isa = PBXBuildFile; fileRef = 02E4D68D192E3DC40082808D /* RLMAccessor.mm */; };
		02E4D6AF192E3DC40082808D /* RLMAccessor.mm in Sources */ = {isa = PBXBuildFile; fileRef = 02E4D68D192E3DC40082808D /* RLMAccessor.mm */; };
		02E4D6B0192E3DC40082808D /* RLMArray_Private.hpp in Headers */ = {isa = PBXBuildFile; fileRef = 02E4D68E192E3DC40082808D /* RLMArray_Private.hpp */; settings = {ATTRIBUTES = (Private, ); }; };
		02E4D6B1192E3DC40082808D /* RLMArray_Private.hpp in Headers */ = {isa = PBXBuildFile; fileRef = 02E4D68E192E3DC40082808D /* RLMArray_Private.hpp */; };
		02E4D6B2192E3DC40082808D /* RLMArray.h in Headers */ = {isa = PBXBuildFile; fileRef = 02E4D68F192E3DC40082808D /* RLMArray.h */; settings = {ATTRIBUTES = (Public, ); }; };
		02E4D6B3192E3DC40082808D /* RLMArray.h in Headers */ = {isa = PBXBuildFile; fileRef = 02E4D68F192E3DC40082808D /* RLMArray.h */; settings = {ATTRIBUTES = (Public, ); }; };
		02E4D6B4192E3DC40082808D /* RLMArray.mm in Sources */ = {isa = PBXBuildFile; fileRef = 02E4D690192E3DC40082808D /* RLMArray.mm */; };
		02E4D6B5192E3DC40082808D /* RLMArray.mm in Sources */ = {isa = PBXBuildFile; fileRef = 02E4D690192E3DC40082808D /* RLMArray.mm */; };
		02E4D6B6192E3DC40082808D /* RLMArrayAccessor.h in Headers */ = {isa = PBXBuildFile; fileRef = 02E4D691192E3DC40082808D /* RLMArrayAccessor.h */; settings = {ATTRIBUTES = (Public, ); }; };
		02E4D6B7192E3DC40082808D /* RLMArrayAccessor.h in Headers */ = {isa = PBXBuildFile; fileRef = 02E4D691192E3DC40082808D /* RLMArrayAccessor.h */; };
		02E4D6B8192E3DC40082808D /* RLMArrayAccessor.m in Sources */ = {isa = PBXBuildFile; fileRef = 02E4D692192E3DC40082808D /* RLMArrayAccessor.m */; };
		02E4D6B9192E3DC40082808D /* RLMArrayAccessor.m in Sources */ = {isa = PBXBuildFile; fileRef = 02E4D692192E3DC40082808D /* RLMArrayAccessor.m */; };
		02E4D6BA192E3DC40082808D /* RLMConstants.h in Headers */ = {isa = PBXBuildFile; fileRef = 02E4D693192E3DC40082808D /* RLMConstants.h */; settings = {ATTRIBUTES = (Public, ); }; };
		02E4D6BB192E3DC40082808D /* RLMConstants.h in Headers */ = {isa = PBXBuildFile; fileRef = 02E4D693192E3DC40082808D /* RLMConstants.h */; settings = {ATTRIBUTES = (Public, ); }; };
		02E4D6BC192E3DC40082808D /* RLMConstants.m in Sources */ = {isa = PBXBuildFile; fileRef = 02E4D694192E3DC40082808D /* RLMConstants.m */; };
		02E4D6BD192E3DC40082808D /* RLMConstants.m in Sources */ = {isa = PBXBuildFile; fileRef = 02E4D694192E3DC40082808D /* RLMConstants.m */; };
		02E4D6BE192E3DC40082808D /* RLMObject_Private.h in Headers */ = {isa = PBXBuildFile; fileRef = 02E4D695192E3DC40082808D /* RLMObject_Private.h */; settings = {ATTRIBUTES = (Private, ); }; };
		02E4D6BF192E3DC40082808D /* RLMObject_Private.h in Headers */ = {isa = PBXBuildFile; fileRef = 02E4D695192E3DC40082808D /* RLMObject_Private.h */; };
		02E4D6C0192E3DC40082808D /* RLMObject.h in Headers */ = {isa = PBXBuildFile; fileRef = 02E4D696192E3DC40082808D /* RLMObject.h */; settings = {ATTRIBUTES = (Public, ); }; };
		02E4D6C1192E3DC40082808D /* RLMObject.h in Headers */ = {isa = PBXBuildFile; fileRef = 02E4D696192E3DC40082808D /* RLMObject.h */; settings = {ATTRIBUTES = (Public, ); }; };
		02E4D6C2192E3DC40082808D /* RLMObject.mm in Sources */ = {isa = PBXBuildFile; fileRef = 02E4D697192E3DC40082808D /* RLMObject.mm */; };
		02E4D6C3192E3DC40082808D /* RLMObject.mm in Sources */ = {isa = PBXBuildFile; fileRef = 02E4D697192E3DC40082808D /* RLMObject.mm */; };
		02E4D6C4192E3DC40082808D /* RLMObjectSchema_Private.hpp in Headers */ = {isa = PBXBuildFile; fileRef = 02E4D698192E3DC40082808D /* RLMObjectSchema_Private.hpp */; settings = {ATTRIBUTES = (Private, ); }; };
		02E4D6C5192E3DC40082808D /* RLMObjectSchema_Private.hpp in Headers */ = {isa = PBXBuildFile; fileRef = 02E4D698192E3DC40082808D /* RLMObjectSchema_Private.hpp */; };
		02E4D6C6192E3DC40082808D /* RLMObjectSchema.h in Headers */ = {isa = PBXBuildFile; fileRef = 02E4D699192E3DC40082808D /* RLMObjectSchema.h */; settings = {ATTRIBUTES = (Public, ); }; };
		02E4D6C7192E3DC40082808D /* RLMObjectSchema.h in Headers */ = {isa = PBXBuildFile; fileRef = 02E4D699192E3DC40082808D /* RLMObjectSchema.h */; settings = {ATTRIBUTES = (Public, ); }; };
		02E4D6C8192E3DC40082808D /* RLMObjectSchema.mm in Sources */ = {isa = PBXBuildFile; fileRef = 02E4D69A192E3DC40082808D /* RLMObjectSchema.mm */; };
		02E4D6C9192E3DC40082808D /* RLMObjectSchema.mm in Sources */ = {isa = PBXBuildFile; fileRef = 02E4D69A192E3DC40082808D /* RLMObjectSchema.mm */; };
		02E4D6CA192E3DC40082808D /* RLMObjectStore.h in Headers */ = {isa = PBXBuildFile; fileRef = 02E4D69B192E3DC40082808D /* RLMObjectStore.h */; settings = {ATTRIBUTES = (Public, ); }; };
		02E4D6CB192E3DC40082808D /* RLMObjectStore.h in Headers */ = {isa = PBXBuildFile; fileRef = 02E4D69B192E3DC40082808D /* RLMObjectStore.h */; };
		02E4D6CC192E3DC40082808D /* RLMObjectStore.mm in Sources */ = {isa = PBXBuildFile; fileRef = 02E4D69C192E3DC40082808D /* RLMObjectStore.mm */; };
		02E4D6CD192E3DC40082808D /* RLMObjectStore.mm in Sources */ = {isa = PBXBuildFile; fileRef = 02E4D69C192E3DC40082808D /* RLMObjectStore.mm */; };
		02E4D6CE192E3DC40082808D /* RLMProperty_Private.h in Headers */ = {isa = PBXBuildFile; fileRef = 02E4D69D192E3DC40082808D /* RLMProperty_Private.h */; settings = {ATTRIBUTES = (Private, ); }; };
		02E4D6CF192E3DC40082808D /* RLMProperty_Private.h in Headers */ = {isa = PBXBuildFile; fileRef = 02E4D69D192E3DC40082808D /* RLMProperty_Private.h */; };
		02E4D6D0192E3DC40082808D /* RLMProperty.h in Headers */ = {isa = PBXBuildFile; fileRef = 02E4D69E192E3DC40082808D /* RLMProperty.h */; settings = {ATTRIBUTES = (Public, ); }; };
		02E4D6D1192E3DC40082808D /* RLMProperty.h in Headers */ = {isa = PBXBuildFile; fileRef = 02E4D69E192E3DC40082808D /* RLMProperty.h */; settings = {ATTRIBUTES = (Public, ); }; };
		02E4D6D2192E3DC40082808D /* RLMProperty.m in Sources */ = {isa = PBXBuildFile; fileRef = 02E4D69F192E3DC40082808D /* RLMProperty.m */; };
		02E4D6D3192E3DC40082808D /* RLMProperty.m in Sources */ = {isa = PBXBuildFile; fileRef = 02E4D69F192E3DC40082808D /* RLMProperty.m */; };
		02E4D6D4192E3DC40082808D /* RLMQueryUtil.h in Headers */ = {isa = PBXBuildFile; fileRef = 02E4D6A0192E3DC40082808D /* RLMQueryUtil.h */; settings = {ATTRIBUTES = (Public, ); }; };
		02E4D6D5192E3DC40082808D /* RLMQueryUtil.h in Headers */ = {isa = PBXBuildFile; fileRef = 02E4D6A0192E3DC40082808D /* RLMQueryUtil.h */; };
		02E4D6D6192E3DC40082808D /* RLMQueryUtil.mm in Sources */ = {isa = PBXBuildFile; fileRef = 02E4D6A1192E3DC40082808D /* RLMQueryUtil.mm */; };
		02E4D6D7192E3DC40082808D /* RLMQueryUtil.mm in Sources */ = {isa = PBXBuildFile; fileRef = 02E4D6A1192E3DC40082808D /* RLMQueryUtil.mm */; };
		02E4D6D8192E3DC40082808D /* RLMRealm_Private.hpp in Headers */ = {isa = PBXBuildFile; fileRef = 02E4D6A2192E3DC40082808D /* RLMRealm_Private.hpp */; settings = {ATTRIBUTES = (Private, ); }; };
		02E4D6D9192E3DC40082808D /* RLMRealm_Private.hpp in Headers */ = {isa = PBXBuildFile; fileRef = 02E4D6A2192E3DC40082808D /* RLMRealm_Private.hpp */; };
		02E4D6DA192E3DC40082808D /* RLMRealm.h in Headers */ = {isa = PBXBuildFile; fileRef = 02E4D6A3192E3DC40082808D /* RLMRealm.h */; settings = {ATTRIBUTES = (Public, ); }; };
		02E4D6DB192E3DC40082808D /* RLMRealm.h in Headers */ = {isa = PBXBuildFile; fileRef = 02E4D6A3192E3DC40082808D /* RLMRealm.h */; settings = {ATTRIBUTES = (Public, ); }; };
		02E4D6DC192E3DC40082808D /* RLMRealm.mm in Sources */ = {isa = PBXBuildFile; fileRef = 02E4D6A4192E3DC40082808D /* RLMRealm.mm */; };
		02E4D6DD192E3DC40082808D /* RLMRealm.mm in Sources */ = {isa = PBXBuildFile; fileRef = 02E4D6A4192E3DC40082808D /* RLMRealm.mm */; };
		02E4D6DE192E3DC40082808D /* RLMSchema_Private.h in Headers */ = {isa = PBXBuildFile; fileRef = 02E4D6A5192E3DC40082808D /* RLMSchema_Private.h */; settings = {ATTRIBUTES = (Private, ); }; };
		02E4D6DF192E3DC40082808D /* RLMSchema_Private.h in Headers */ = {isa = PBXBuildFile; fileRef = 02E4D6A5192E3DC40082808D /* RLMSchema_Private.h */; };
		02E4D6E0192E3DC40082808D /* RLMSchema.h in Headers */ = {isa = PBXBuildFile; fileRef = 02E4D6A6192E3DC40082808D /* RLMSchema.h */; settings = {ATTRIBUTES = (Public, ); }; };
		02E4D6E1192E3DC40082808D /* RLMSchema.h in Headers */ = {isa = PBXBuildFile; fileRef = 02E4D6A6192E3DC40082808D /* RLMSchema.h */; settings = {ATTRIBUTES = (Public, ); }; };
		02E4D6E2192E3DC40082808D /* RLMSchema.mm in Sources */ = {isa = PBXBuildFile; fileRef = 02E4D6A7192E3DC40082808D /* RLMSchema.mm */; };
		02E4D6E3192E3DC40082808D /* RLMSchema.mm in Sources */ = {isa = PBXBuildFile; fileRef = 02E4D6A7192E3DC40082808D /* RLMSchema.mm */; };
		02E4D6E4192E3DC40082808D /* RLMUtil.h in Headers */ = {isa = PBXBuildFile; fileRef = 02E4D6A8192E3DC40082808D /* RLMUtil.h */; settings = {ATTRIBUTES = (Public, ); }; };
		02E4D6E5192E3DC40082808D /* RLMUtil.h in Headers */ = {isa = PBXBuildFile; fileRef = 02E4D6A8192E3DC40082808D /* RLMUtil.h */; };
		02E4D6E6192E3DC40082808D /* RLMUtil.mm in Sources */ = {isa = PBXBuildFile; fileRef = 02E4D6A9192E3DC40082808D /* RLMUtil.mm */; };
		02E4D6E7192E3DC40082808D /* RLMUtil.mm in Sources */ = {isa = PBXBuildFile; fileRef = 02E4D6A9192E3DC40082808D /* RLMUtil.mm */; };
		02E4D6E9192E58250082808D /* MixedTests.m in Sources */ = {isa = PBXBuildFile; fileRef = 02E4D6E8192E58250082808D /* MixedTests.m */; };
		02E4D6EA192E58250082808D /* MixedTests.m in Sources */ = {isa = PBXBuildFile; fileRef = 02E4D6E8192E58250082808D /* MixedTests.m */; };
		02E4D6EC192E58320082808D /* RLMTestObjects.m in Sources */ = {isa = PBXBuildFile; fileRef = 02E4D6EB192E58320082808D /* RLMTestObjects.m */; };
		02E4D6ED192E58320082808D /* RLMTestObjects.m in Sources */ = {isa = PBXBuildFile; fileRef = 02E4D6EB192E58320082808D /* RLMTestObjects.m */; };
		4D3F56501923668700240A75 /* ObjectTests.m in Sources */ = {isa = PBXBuildFile; fileRef = 4D3F564E1923667700240A75 /* ObjectTests.m */; };
		4D3F56511923668700240A75 /* ObjectTests.m in Sources */ = {isa = PBXBuildFile; fileRef = 4D3F564E1923667700240A75 /* ObjectTests.m */; };
		4D8D90B1192B80F0004C89AA /* TransactionTests.m in Sources */ = {isa = PBXBuildFile; fileRef = 4D8D90AF192B7FC4004C89AA /* TransactionTests.m */; };
		4D8D90B2192B825E004C89AA /* TransactionTests.m in Sources */ = {isa = PBXBuildFile; fileRef = 4D8D90AF192B7FC4004C89AA /* TransactionTests.m */; };
		4DFB045D192F877300F36C59 /* ObjectInterfaceTests.m in Sources */ = {isa = PBXBuildFile; fileRef = 4DFB045C192F877300F36C59 /* ObjectInterfaceTests.m */; };
		4DFB045E192F877300F36C59 /* ObjectInterfaceTests.m in Sources */ = {isa = PBXBuildFile; fileRef = 4DFB045C192F877300F36C59 /* ObjectInterfaceTests.m */; };
		4DFB0460192F9DD700F36C59 /* CHANGELOG.md in Resources */ = {isa = PBXBuildFile; fileRef = 4DFB045F192F9DD700F36C59 /* CHANGELOG.md */; };
/* End PBXBuildFile section */

/* Begin PBXContainerItemProxy section */
		02026CBE193CDA6B00E4EEF8 /* PBXContainerItemProxy */ = {
			isa = PBXContainerItemProxy;
			containerPortal = E9189091177B677900653D7A /* Project object */;
			proxyType = 1;
			remoteGlobalIDString = 421A99481933646F00F5E4D4;
			remoteInfo = "Framework-iOS";
		};
		02026CC0193CDA6E00E4EEF8 /* PBXContainerItemProxy */ = {
			isa = PBXContainerItemProxy;
			containerPortal = E9189091177B677900653D7A /* Project object */;
			proxyType = 1;
			remoteGlobalIDString = 02C415041921B0C300F858D9;
			remoteInfo = "Realm-iOS";
		};
		02C41471191DE49600F858D9 /* PBXContainerItemProxy */ = {
			isa = PBXContainerItemProxy;
			containerPortal = E9189091177B677900653D7A /* Project object */;
			proxyType = 1;
			remoteGlobalIDString = 02C4145D191DE49600F858D9;
			remoteInfo = Realm;
		};
/* End PBXContainerItemProxy section */

/* Begin PBXCopyFilesBuildPhase section */
		02C415031921B0C300F858D9 /* CopyFiles */ = {
			isa = PBXCopyFilesBuildPhase;
			buildActionMask = 2147483647;
			dstPath = "include/$(PRODUCT_NAME)";
			dstSubfolderSpec = 16;
			files = (
			);
			runOnlyForDeploymentPostprocessing = 0;
		};
/* End PBXCopyFilesBuildPhase section */

/* Begin PBXFileReference section */
		02026CAA19363B5300E4EEF8 /* ArrayTests.m */ = {isa = PBXFileReference; fileEncoding = 4; lastKnownFileType = sourcecode.c.objc; path = ArrayTests.m; sourceTree = "<group>"; };
		02026CAD193662AF00E4EEF8 /* LinkTests.m */ = {isa = PBXFileReference; fileEncoding = 4; lastKnownFileType = sourcecode.c.objc; path = LinkTests.m; sourceTree = "<group>"; };
		02026CB619379EB700E4EEF8 /* DynamicTests.m */ = {isa = PBXFileReference; fileEncoding = 4; lastKnownFileType = sourcecode.c.objc; path = DynamicTests.m; sourceTree = "<group>"; };
		02026CC6193CE3E900E4EEF8 /* build-fat.sh */ = {isa = PBXFileReference; lastKnownFileType = text.script.sh; path = "build-fat.sh"; sourceTree = "<group>"; };
		02026CC7193CE3E900E4EEF8 /* build-framework.sh */ = {isa = PBXFileReference; lastKnownFileType = text.script.sh; path = "build-framework.sh"; sourceTree = "<group>"; };
		02026CC9193CF0BE00E4EEF8 /* Realm.framework */ = {isa = PBXFileReference; lastKnownFileType = wrapper.framework; name = Realm.framework; path = build/Release/Realm.framework; sourceTree = "<group>"; };
<<<<<<< HEAD
		02026CFB193D72ED00E4EEF8 /* RLMLinkArray.h */ = {isa = PBXFileReference; fileEncoding = 4; lastKnownFileType = sourcecode.c.h; path = RLMLinkArray.h; sourceTree = "<group>"; };
		02026CFC193D72ED00E4EEF8 /* RLMLinkArray.mm */ = {isa = PBXFileReference; fileEncoding = 4; lastKnownFileType = sourcecode.cpp.objcpp; path = RLMLinkArray.mm; sourceTree = "<group>"; };
=======
		02026D02193E2E1100E4EEF8 /* libtightdb.a */ = {isa = PBXFileReference; lastKnownFileType = archive.ar; name = libtightdb.a; path = "realm-core/libtightdb.a"; sourceTree = "<group>"; };
>>>>>>> 29ab4cb9
		02C4145E191DE49600F858D9 /* Realm.framework */ = {isa = PBXFileReference; explicitFileType = wrapper.framework; includeInIndex = 0; path = Realm.framework; sourceTree = BUILT_PRODUCTS_DIR; };
		02C41462191DE49600F858D9 /* Realm-Info.plist */ = {isa = PBXFileReference; lastKnownFileType = text.plist.xml; path = "Realm-Info.plist"; sourceTree = "<group>"; };
		02C41464191DE49600F858D9 /* en */ = {isa = PBXFileReference; lastKnownFileType = text.plist.strings; name = en; path = en.lproj/InfoPlist.strings; sourceTree = "<group>"; };
		02C41466191DE49600F858D9 /* Realm-Prefix.pch */ = {isa = PBXFileReference; lastKnownFileType = sourcecode.c.h; path = "Realm-Prefix.pch"; sourceTree = "<group>"; };
		02C4146E191DE49600F858D9 /* RealmTests.xctest */ = {isa = PBXFileReference; explicitFileType = wrapper.cfbundle; includeInIndex = 0; path = RealmTests.xctest; sourceTree = BUILT_PRODUCTS_DIR; };
		02C41476191DE49600F858D9 /* RealmTests-Info.plist */ = {isa = PBXFileReference; lastKnownFileType = text.plist.xml; path = "RealmTests-Info.plist"; sourceTree = "<group>"; };
		02C41478191DE49600F858D9 /* en */ = {isa = PBXFileReference; lastKnownFileType = text.plist.strings; name = en; path = en.lproj/InfoPlist.strings; sourceTree = "<group>"; };
		02C4147A191DE49600F858D9 /* RealmTests.m */ = {isa = PBXFileReference; lastKnownFileType = sourcecode.c.objc; lineEnding = 0; path = RealmTests.m; sourceTree = "<group>"; xcLanguageSpecificationIdentifier = xcode.lang.objc; };
		02C4148E191DE68900F858D9 /* RLMTestCase.h */ = {isa = PBXFileReference; fileEncoding = 4; lastKnownFileType = sourcecode.c.h; path = RLMTestCase.h; sourceTree = "<group>"; };
		02C4148F191DE68900F858D9 /* RLMTestCase.m */ = {isa = PBXFileReference; fileEncoding = 4; lastKnownFileType = sourcecode.c.objc; path = RLMTestCase.m; sourceTree = "<group>"; };
		02C41490191DE68900F858D9 /* XCTestCase+AsyncTesting.h */ = {isa = PBXFileReference; fileEncoding = 4; lastKnownFileType = sourcecode.c.h; path = "XCTestCase+AsyncTesting.h"; sourceTree = "<group>"; };
		02C41491191DE68900F858D9 /* XCTestCase+AsyncTesting.m */ = {isa = PBXFileReference; fileEncoding = 4; lastKnownFileType = sourcecode.c.objc; path = "XCTestCase+AsyncTesting.m"; sourceTree = "<group>"; };
		02C414C1191F3D1500F858D9 /* libstdc++.6.dylib */ = {isa = PBXFileReference; lastKnownFileType = "compiled.mach-o.dylib"; name = "libstdc++.6.dylib"; path = "usr/lib/libstdc++.6.dylib"; sourceTree = SDKROOT; };
		02C414D71921939D00F858D9 /* QueryTests.m */ = {isa = PBXFileReference; fileEncoding = 4; lastKnownFileType = sourcecode.c.objc; path = QueryTests.m; sourceTree = "<group>"; };
		02C414DE1921B07200F858D9 /* Foundation.framework */ = {isa = PBXFileReference; lastKnownFileType = wrapper.framework; name = Foundation.framework; path = System/Library/Frameworks/Foundation.framework; sourceTree = SDKROOT; };
		02C414EE1921B07200F858D9 /* UIKit.framework */ = {isa = PBXFileReference; lastKnownFileType = wrapper.framework; name = UIKit.framework; path = Library/Frameworks/UIKit.framework; sourceTree = DEVELOPER_DIR; };
		02C415051921B0C300F858D9 /* libRealm.a */ = {isa = PBXFileReference; explicitFileType = archive.ar; includeInIndex = 0; path = libRealm.a; sourceTree = BUILT_PRODUCTS_DIR; };
		02C415121921B0C400F858D9 /* RealmTests-iOS.xctest */ = {isa = PBXFileReference; explicitFileType = wrapper.cfbundle; includeInIndex = 0; path = "RealmTests-iOS.xctest"; sourceTree = BUILT_PRODUCTS_DIR; };
		02C415401921B25B00F858D9 /* libstdc++.6.dylib */ = {isa = PBXFileReference; lastKnownFileType = "compiled.mach-o.dylib"; name = "libstdc++.6.dylib"; path = "Platforms/iPhoneOS.platform/Developer/SDKs/iPhoneOS7.1.sdk/usr/lib/libstdc++.6.dylib"; sourceTree = DEVELOPER_DIR; };
		02C415501921BF2500F858D9 /* Realm-iOSTests-Info.plist */ = {isa = PBXFileReference; fileEncoding = 4; lastKnownFileType = text.plist.xml; path = "Realm-iOSTests-Info.plist"; sourceTree = "<group>"; };
		02C415521921BF3C00F858D9 /* Realm-iOS-Prefix.pch */ = {isa = PBXFileReference; fileEncoding = 4; lastKnownFileType = sourcecode.c.h; path = "Realm-iOS-Prefix.pch"; sourceTree = "<group>"; };
		02CF6578193A3BB200E01CFD /* ArrayPropertyTests.m */ = {isa = PBXFileReference; fileEncoding = 4; lastKnownFileType = sourcecode.c.objc; path = ArrayPropertyTests.m; sourceTree = "<group>"; };
		02E4D68B192E3DC40082808D /* Realm.h */ = {isa = PBXFileReference; fileEncoding = 4; lastKnownFileType = sourcecode.c.h; path = Realm.h; sourceTree = "<group>"; };
		02E4D68C192E3DC40082808D /* RLMAccessor.h */ = {isa = PBXFileReference; fileEncoding = 4; lastKnownFileType = sourcecode.c.h; path = RLMAccessor.h; sourceTree = "<group>"; };
		02E4D68D192E3DC40082808D /* RLMAccessor.mm */ = {isa = PBXFileReference; fileEncoding = 4; lastKnownFileType = sourcecode.cpp.objcpp; lineEnding = 0; path = RLMAccessor.mm; sourceTree = "<group>"; xcLanguageSpecificationIdentifier = xcode.lang.objcpp; };
		02E4D68E192E3DC40082808D /* RLMArray_Private.hpp */ = {isa = PBXFileReference; fileEncoding = 4; lastKnownFileType = sourcecode.cpp.h; path = RLMArray_Private.hpp; sourceTree = "<group>"; };
		02E4D68F192E3DC40082808D /* RLMArray.h */ = {isa = PBXFileReference; fileEncoding = 4; lastKnownFileType = sourcecode.c.h; path = RLMArray.h; sourceTree = "<group>"; };
		02E4D690192E3DC40082808D /* RLMArray.mm */ = {isa = PBXFileReference; fileEncoding = 4; lastKnownFileType = sourcecode.cpp.objcpp; path = RLMArray.mm; sourceTree = "<group>"; };
		02E4D691192E3DC40082808D /* RLMArrayAccessor.h */ = {isa = PBXFileReference; fileEncoding = 4; lastKnownFileType = sourcecode.c.h; path = RLMArrayAccessor.h; sourceTree = "<group>"; };
		02E4D692192E3DC40082808D /* RLMArrayAccessor.m */ = {isa = PBXFileReference; fileEncoding = 4; lastKnownFileType = sourcecode.c.objc; path = RLMArrayAccessor.m; sourceTree = "<group>"; };
		02E4D693192E3DC40082808D /* RLMConstants.h */ = {isa = PBXFileReference; fileEncoding = 4; lastKnownFileType = sourcecode.c.h; path = RLMConstants.h; sourceTree = "<group>"; };
		02E4D694192E3DC40082808D /* RLMConstants.m */ = {isa = PBXFileReference; fileEncoding = 4; lastKnownFileType = sourcecode.c.objc; path = RLMConstants.m; sourceTree = "<group>"; };
		02E4D695192E3DC40082808D /* RLMObject_Private.h */ = {isa = PBXFileReference; fileEncoding = 4; lastKnownFileType = sourcecode.c.h; path = RLMObject_Private.h; sourceTree = "<group>"; };
		02E4D696192E3DC40082808D /* RLMObject.h */ = {isa = PBXFileReference; fileEncoding = 4; lastKnownFileType = sourcecode.c.h; path = RLMObject.h; sourceTree = "<group>"; };
		02E4D697192E3DC40082808D /* RLMObject.mm */ = {isa = PBXFileReference; fileEncoding = 4; lastKnownFileType = sourcecode.cpp.objcpp; path = RLMObject.mm; sourceTree = "<group>"; };
		02E4D698192E3DC40082808D /* RLMObjectSchema_Private.hpp */ = {isa = PBXFileReference; fileEncoding = 4; lastKnownFileType = sourcecode.cpp.h; path = RLMObjectSchema_Private.hpp; sourceTree = "<group>"; };
		02E4D699192E3DC40082808D /* RLMObjectSchema.h */ = {isa = PBXFileReference; fileEncoding = 4; lastKnownFileType = sourcecode.c.h; path = RLMObjectSchema.h; sourceTree = "<group>"; };
		02E4D69A192E3DC40082808D /* RLMObjectSchema.mm */ = {isa = PBXFileReference; fileEncoding = 4; lastKnownFileType = sourcecode.cpp.objcpp; path = RLMObjectSchema.mm; sourceTree = "<group>"; };
		02E4D69B192E3DC40082808D /* RLMObjectStore.h */ = {isa = PBXFileReference; fileEncoding = 4; lastKnownFileType = sourcecode.c.h; path = RLMObjectStore.h; sourceTree = "<group>"; };
		02E4D69C192E3DC40082808D /* RLMObjectStore.mm */ = {isa = PBXFileReference; fileEncoding = 4; lastKnownFileType = sourcecode.cpp.objcpp; path = RLMObjectStore.mm; sourceTree = "<group>"; };
		02E4D69D192E3DC40082808D /* RLMProperty_Private.h */ = {isa = PBXFileReference; fileEncoding = 4; lastKnownFileType = sourcecode.c.h; path = RLMProperty_Private.h; sourceTree = "<group>"; };
		02E4D69E192E3DC40082808D /* RLMProperty.h */ = {isa = PBXFileReference; fileEncoding = 4; lastKnownFileType = sourcecode.c.h; path = RLMProperty.h; sourceTree = "<group>"; };
		02E4D69F192E3DC40082808D /* RLMProperty.m */ = {isa = PBXFileReference; fileEncoding = 4; lastKnownFileType = sourcecode.c.objc; path = RLMProperty.m; sourceTree = "<group>"; };
		02E4D6A0192E3DC40082808D /* RLMQueryUtil.h */ = {isa = PBXFileReference; fileEncoding = 4; lastKnownFileType = sourcecode.c.h; path = RLMQueryUtil.h; sourceTree = "<group>"; };
		02E4D6A1192E3DC40082808D /* RLMQueryUtil.mm */ = {isa = PBXFileReference; fileEncoding = 4; lastKnownFileType = sourcecode.cpp.objcpp; path = RLMQueryUtil.mm; sourceTree = "<group>"; };
		02E4D6A2192E3DC40082808D /* RLMRealm_Private.hpp */ = {isa = PBXFileReference; fileEncoding = 4; lastKnownFileType = sourcecode.cpp.h; path = RLMRealm_Private.hpp; sourceTree = "<group>"; };
		02E4D6A3192E3DC40082808D /* RLMRealm.h */ = {isa = PBXFileReference; fileEncoding = 4; lastKnownFileType = sourcecode.c.h; path = RLMRealm.h; sourceTree = "<group>"; };
		02E4D6A4192E3DC40082808D /* RLMRealm.mm */ = {isa = PBXFileReference; fileEncoding = 4; lastKnownFileType = sourcecode.cpp.objcpp; lineEnding = 0; path = RLMRealm.mm; sourceTree = "<group>"; xcLanguageSpecificationIdentifier = xcode.lang.objcpp; };
		02E4D6A5192E3DC40082808D /* RLMSchema_Private.h */ = {isa = PBXFileReference; fileEncoding = 4; lastKnownFileType = sourcecode.c.h; path = RLMSchema_Private.h; sourceTree = "<group>"; };
		02E4D6A6192E3DC40082808D /* RLMSchema.h */ = {isa = PBXFileReference; fileEncoding = 4; lastKnownFileType = sourcecode.c.h; path = RLMSchema.h; sourceTree = "<group>"; };
		02E4D6A7192E3DC40082808D /* RLMSchema.mm */ = {isa = PBXFileReference; fileEncoding = 4; lastKnownFileType = sourcecode.cpp.objcpp; path = RLMSchema.mm; sourceTree = "<group>"; };
		02E4D6A8192E3DC40082808D /* RLMUtil.h */ = {isa = PBXFileReference; fileEncoding = 4; lastKnownFileType = sourcecode.c.h; path = RLMUtil.h; sourceTree = "<group>"; };
		02E4D6A9192E3DC40082808D /* RLMUtil.mm */ = {isa = PBXFileReference; fileEncoding = 4; lastKnownFileType = sourcecode.cpp.objcpp; path = RLMUtil.mm; sourceTree = "<group>"; };
		02E4D6E8192E58250082808D /* MixedTests.m */ = {isa = PBXFileReference; fileEncoding = 4; lastKnownFileType = sourcecode.c.objc; path = MixedTests.m; sourceTree = "<group>"; };
		02E4D6EB192E58320082808D /* RLMTestObjects.m */ = {isa = PBXFileReference; fileEncoding = 4; lastKnownFileType = sourcecode.c.objc; path = RLMTestObjects.m; sourceTree = "<group>"; };
		02E4D6EE192E583A0082808D /* RLMTestObjects.h */ = {isa = PBXFileReference; fileEncoding = 4; lastKnownFileType = sourcecode.c.h; path = RLMTestObjects.h; sourceTree = "<group>"; };
		4B7ACCD718FDD8E4008B7B95 /* XCTest.framework */ = {isa = PBXFileReference; lastKnownFileType = wrapper.framework; name = XCTest.framework; path = Library/Frameworks/XCTest.framework; sourceTree = DEVELOPER_DIR; };
		4D3F564E1923667700240A75 /* ObjectTests.m */ = {isa = PBXFileReference; fileEncoding = 4; lastKnownFileType = sourcecode.c.objc; path = ObjectTests.m; sourceTree = "<group>"; };
		4D8D90AF192B7FC4004C89AA /* TransactionTests.m */ = {isa = PBXFileReference; fileEncoding = 4; lastKnownFileType = sourcecode.c.objc; path = TransactionTests.m; sourceTree = "<group>"; };
		4DFB045C192F877300F36C59 /* ObjectInterfaceTests.m */ = {isa = PBXFileReference; fileEncoding = 4; lastKnownFileType = sourcecode.c.objc; path = ObjectInterfaceTests.m; sourceTree = "<group>"; };
		4DFB045F192F9DD700F36C59 /* CHANGELOG.md */ = {isa = PBXFileReference; fileEncoding = 4; lastKnownFileType = text; path = CHANGELOG.md; sourceTree = "<group>"; };
		E918909C177B677900653D7A /* Cocoa.framework */ = {isa = PBXFileReference; lastKnownFileType = wrapper.framework; name = Cocoa.framework; path = System/Library/Frameworks/Cocoa.framework; sourceTree = SDKROOT; };
		E918909F177B677900653D7A /* AppKit.framework */ = {isa = PBXFileReference; lastKnownFileType = wrapper.framework; name = AppKit.framework; path = System/Library/Frameworks/AppKit.framework; sourceTree = SDKROOT; };
		E91890A0177B677900653D7A /* CoreData.framework */ = {isa = PBXFileReference; lastKnownFileType = wrapper.framework; name = CoreData.framework; path = System/Library/Frameworks/CoreData.framework; sourceTree = SDKROOT; };
		E91890A1177B677900653D7A /* Foundation.framework */ = {isa = PBXFileReference; lastKnownFileType = wrapper.framework; name = Foundation.framework; path = System/Library/Frameworks/Foundation.framework; sourceTree = SDKROOT; };
/* End PBXFileReference section */

/* Begin PBXFrameworksBuildPhase section */
		02C4145A191DE49600F858D9 /* Frameworks */ = {
			isa = PBXFrameworksBuildPhase;
			buildActionMask = 2147483647;
			files = (
				02C4145F191DE49600F858D9 /* Cocoa.framework in Frameworks */,
				02026D04193E31A300E4EEF8 /* libtightdb.a in Frameworks */,
			);
			runOnlyForDeploymentPostprocessing = 0;
		};
		02C4146B191DE49600F858D9 /* Frameworks */ = {
			isa = PBXFrameworksBuildPhase;
			buildActionMask = 2147483647;
			files = (
				02026CBB193CD33100E4EEF8 /* Realm.framework in Frameworks */,
				02C414C2191F3D1500F858D9 /* libstdc++.6.dylib in Frameworks */,
				02C41470191DE49600F858D9 /* Cocoa.framework in Frameworks */,
				02C4146F191DE49600F858D9 /* XCTest.framework in Frameworks */,
			);
			runOnlyForDeploymentPostprocessing = 0;
		};
		02C415021921B0C300F858D9 /* Frameworks */ = {
			isa = PBXFrameworksBuildPhase;
			buildActionMask = 2147483647;
			files = (
				02C415061921B0C400F858D9 /* Foundation.framework in Frameworks */,
			);
			runOnlyForDeploymentPostprocessing = 0;
		};
		02C4150F1921B0C400F858D9 /* Frameworks */ = {
			isa = PBXFrameworksBuildPhase;
			buildActionMask = 2147483647;
			files = (
				02C415411921B25B00F858D9 /* libstdc++.6.dylib in Frameworks */,
				02C415131921B0C400F858D9 /* XCTest.framework in Frameworks */,
				02C415151921B0C400F858D9 /* UIKit.framework in Frameworks */,
				02C415141921B0C400F858D9 /* Foundation.framework in Frameworks */,
			);
			runOnlyForDeploymentPostprocessing = 0;
		};
/* End PBXFrameworksBuildPhase section */

/* Begin PBXGroup section */
		02026CC2193CDAAF00E4EEF8 /* Build Scripts */ = {
			isa = PBXGroup;
			children = (
				02026CC6193CE3E900E4EEF8 /* build-fat.sh */,
				02026CC7193CE3E900E4EEF8 /* build-framework.sh */,
			);
			name = "Build Scripts";
			sourceTree = "<group>";
		};
		02C41460191DE49600F858D9 /* Realm */ = {
			isa = PBXGroup;
			children = (
				02E4D68B192E3DC40082808D /* Realm.h */,
				02E4D68C192E3DC40082808D /* RLMAccessor.h */,
				02E4D68D192E3DC40082808D /* RLMAccessor.mm */,
				02E4D68E192E3DC40082808D /* RLMArray_Private.hpp */,
				02E4D68F192E3DC40082808D /* RLMArray.h */,
				02E4D690192E3DC40082808D /* RLMArray.mm */,
				02E4D691192E3DC40082808D /* RLMArrayAccessor.h */,
				02E4D692192E3DC40082808D /* RLMArrayAccessor.m */,
				02E4D693192E3DC40082808D /* RLMConstants.h */,
				02E4D694192E3DC40082808D /* RLMConstants.m */,
				02026CFB193D72ED00E4EEF8 /* RLMLinkArray.h */,
				02026CFC193D72ED00E4EEF8 /* RLMLinkArray.mm */,
				02E4D695192E3DC40082808D /* RLMObject_Private.h */,
				02E4D696192E3DC40082808D /* RLMObject.h */,
				02E4D697192E3DC40082808D /* RLMObject.mm */,
				02E4D698192E3DC40082808D /* RLMObjectSchema_Private.hpp */,
				02E4D699192E3DC40082808D /* RLMObjectSchema.h */,
				02E4D69A192E3DC40082808D /* RLMObjectSchema.mm */,
				02E4D69B192E3DC40082808D /* RLMObjectStore.h */,
				02E4D69C192E3DC40082808D /* RLMObjectStore.mm */,
				02E4D69D192E3DC40082808D /* RLMProperty_Private.h */,
				02E4D69E192E3DC40082808D /* RLMProperty.h */,
				02E4D69F192E3DC40082808D /* RLMProperty.m */,
				02E4D6A0192E3DC40082808D /* RLMQueryUtil.h */,
				02E4D6A1192E3DC40082808D /* RLMQueryUtil.mm */,
				02E4D6A2192E3DC40082808D /* RLMRealm_Private.hpp */,
				02E4D6A3192E3DC40082808D /* RLMRealm.h */,
				02E4D6A4192E3DC40082808D /* RLMRealm.mm */,
				02E4D6A5192E3DC40082808D /* RLMSchema_Private.h */,
				02E4D6A6192E3DC40082808D /* RLMSchema.h */,
				02E4D6A7192E3DC40082808D /* RLMSchema.mm */,
				02E4D6A8192E3DC40082808D /* RLMUtil.h */,
				02E4D6A9192E3DC40082808D /* RLMUtil.mm */,
				02C41461191DE49600F858D9 /* Supporting Files */,
			);
			path = Realm;
			sourceTree = "<group>";
		};
		02C41461191DE49600F858D9 /* Supporting Files */ = {
			isa = PBXGroup;
			children = (
				02C41462191DE49600F858D9 /* Realm-Info.plist */,
				02C41463191DE49600F858D9 /* InfoPlist.strings */,
				02C41466191DE49600F858D9 /* Realm-Prefix.pch */,
				02C415521921BF3C00F858D9 /* Realm-iOS-Prefix.pch */,
			);
			name = "Supporting Files";
			sourceTree = "<group>";
		};
		02C41474191DE49600F858D9 /* RealmTests */ = {
			isa = PBXGroup;
			children = (
				02026CAA19363B5300E4EEF8 /* ArrayTests.m */,
				02CF6578193A3BB200E01CFD /* ArrayPropertyTests.m */,
				02026CB619379EB700E4EEF8 /* DynamicTests.m */,
				02026CAD193662AF00E4EEF8 /* LinkTests.m */,
				02E4D6E8192E58250082808D /* MixedTests.m */,
				4DFB045C192F877300F36C59 /* ObjectInterfaceTests.m */,
				4D3F564E1923667700240A75 /* ObjectTests.m */,
				02C414D71921939D00F858D9 /* QueryTests.m */,
				02C4147A191DE49600F858D9 /* RealmTests.m */,
				4D8D90AF192B7FC4004C89AA /* TransactionTests.m */,
				02C4148E191DE68900F858D9 /* RLMTestCase.h */,
				02C4148F191DE68900F858D9 /* RLMTestCase.m */,
				02E4D6EE192E583A0082808D /* RLMTestObjects.h */,
				02E4D6EB192E58320082808D /* RLMTestObjects.m */,
				02C41490191DE68900F858D9 /* XCTestCase+AsyncTesting.h */,
				02C41491191DE68900F858D9 /* XCTestCase+AsyncTesting.m */,
				02C41475191DE49600F858D9 /* Supporting Files */,
			);
			name = RealmTests;
			path = Realm/Tests;
			sourceTree = "<group>";
		};
		02C41475191DE49600F858D9 /* Supporting Files */ = {
			isa = PBXGroup;
			children = (
				02C41476191DE49600F858D9 /* RealmTests-Info.plist */,
				02C415501921BF2500F858D9 /* Realm-iOSTests-Info.plist */,
				02C41477191DE49600F858D9 /* InfoPlist.strings */,
			);
			name = "Supporting Files";
			sourceTree = "<group>";
		};
		E9189090177B677900653D7A = {
			isa = PBXGroup;
			children = (
				4DFB045F192F9DD700F36C59 /* CHANGELOG.md */,
				02C41460191DE49600F858D9 /* Realm */,
				02C41474191DE49600F858D9 /* RealmTests */,
				02026CC2193CDAAF00E4EEF8 /* Build Scripts */,
				E918909B177B677900653D7A /* Frameworks */,
				E918909A177B677900653D7A /* Products */,
			);
			sourceTree = "<group>";
		};
		E918909A177B677900653D7A /* Products */ = {
			isa = PBXGroup;
			children = (
				02C4145E191DE49600F858D9 /* Realm.framework */,
				02C4146E191DE49600F858D9 /* RealmTests.xctest */,
				02C415051921B0C300F858D9 /* libRealm.a */,
				02C415121921B0C400F858D9 /* RealmTests-iOS.xctest */,
			);
			name = Products;
			sourceTree = "<group>";
		};
		E918909B177B677900653D7A /* Frameworks */ = {
			isa = PBXGroup;
			children = (
				02026CC9193CF0BE00E4EEF8 /* Realm.framework */,
				02C415401921B25B00F858D9 /* libstdc++.6.dylib */,
				02C414C1191F3D1500F858D9 /* libstdc++.6.dylib */,
				02026D02193E2E1100E4EEF8 /* libtightdb.a */,
				4B7ACCD718FDD8E4008B7B95 /* XCTest.framework */,
				E918909C177B677900653D7A /* Cocoa.framework */,
				02C414DE1921B07200F858D9 /* Foundation.framework */,
				02C414EE1921B07200F858D9 /* UIKit.framework */,
				E918909E177B677900653D7A /* Other Frameworks */,
			);
			name = Frameworks;
			sourceTree = "<group>";
		};
		E918909E177B677900653D7A /* Other Frameworks */ = {
			isa = PBXGroup;
			children = (
				E918909F177B677900653D7A /* AppKit.framework */,
				E91890A0177B677900653D7A /* CoreData.framework */,
				E91890A1177B677900653D7A /* Foundation.framework */,
			);
			name = "Other Frameworks";
			sourceTree = "<group>";
		};
/* End PBXGroup section */

/* Begin PBXHeadersBuildPhase section */
		02C4145B191DE49600F858D9 /* Headers */ = {
			isa = PBXHeadersBuildPhase;
			buildActionMask = 2147483647;
			files = (
				02026CFD193D72ED00E4EEF8 /* RLMLinkArray.h in Headers */,
				02E4D6C6192E3DC40082808D /* RLMObjectSchema.h in Headers */,
				02E4D6D0192E3DC40082808D /* RLMProperty.h in Headers */,
				02E4D6AC192E3DC40082808D /* RLMAccessor.h in Headers */,
				02E4D6B6192E3DC40082808D /* RLMArrayAccessor.h in Headers */,
				02E4D6E0192E3DC40082808D /* RLMSchema.h in Headers */,
				02E4D6C0192E3DC40082808D /* RLMObject.h in Headers */,
				02E4D6E4192E3DC40082808D /* RLMUtil.h in Headers */,
				02E4D6CA192E3DC40082808D /* RLMObjectStore.h in Headers */,
				02E4D6D4192E3DC40082808D /* RLMQueryUtil.h in Headers */,
				02E4D6DA192E3DC40082808D /* RLMRealm.h in Headers */,
				02E4D6B2192E3DC40082808D /* RLMArray.h in Headers */,
				02E4D6BA192E3DC40082808D /* RLMConstants.h in Headers */,
				02E4D6AA192E3DC40082808D /* Realm.h in Headers */,
				02E4D6CE192E3DC40082808D /* RLMProperty_Private.h in Headers */,
				02E4D6BE192E3DC40082808D /* RLMObject_Private.h in Headers */,
				02E4D6DE192E3DC40082808D /* RLMSchema_Private.h in Headers */,
				02E4D6B0192E3DC40082808D /* RLMArray_Private.hpp in Headers */,
				02E4D6D8192E3DC40082808D /* RLMRealm_Private.hpp in Headers */,
				02E4D6C4192E3DC40082808D /* RLMObjectSchema_Private.hpp in Headers */,
			);
			runOnlyForDeploymentPostprocessing = 0;
		};
		02C4154A1921BE3F00F858D9 /* Headers */ = {
			isa = PBXHeadersBuildPhase;
			buildActionMask = 2147483647;
			files = (
				02026CFE193D72ED00E4EEF8 /* RLMLinkArray.h in Headers */,
				02E4D6AB192E3DC40082808D /* Realm.h in Headers */,
				02E4D6DB192E3DC40082808D /* RLMRealm.h in Headers */,
				02E4D6C1192E3DC40082808D /* RLMObject.h in Headers */,
				02E4D6B3192E3DC40082808D /* RLMArray.h in Headers */,
				02E4D6E1192E3DC40082808D /* RLMSchema.h in Headers */,
				02E4D6C7192E3DC40082808D /* RLMObjectSchema.h in Headers */,
				02E4D6D1192E3DC40082808D /* RLMProperty.h in Headers */,
				02E4D6BB192E3DC40082808D /* RLMConstants.h in Headers */,
				02E4D6CF192E3DC40082808D /* RLMProperty_Private.h in Headers */,
				02E4D6DF192E3DC40082808D /* RLMSchema_Private.h in Headers */,
				02E4D6BF192E3DC40082808D /* RLMObject_Private.h in Headers */,
				02E4D6C5192E3DC40082808D /* RLMObjectSchema_Private.hpp in Headers */,
				02E4D6D9192E3DC40082808D /* RLMRealm_Private.hpp in Headers */,
				02E4D6AD192E3DC40082808D /* RLMAccessor.h in Headers */,
				02E4D6D5192E3DC40082808D /* RLMQueryUtil.h in Headers */,
				02E4D6B7192E3DC40082808D /* RLMArrayAccessor.h in Headers */,
				02E4D6E5192E3DC40082808D /* RLMUtil.h in Headers */,
				02E4D6CB192E3DC40082808D /* RLMObjectStore.h in Headers */,
				02E4D6B1192E3DC40082808D /* RLMArray_Private.hpp in Headers */,
			);
			runOnlyForDeploymentPostprocessing = 0;
		};
/* End PBXHeadersBuildPhase section */

/* Begin PBXNativeTarget section */
		02C4145D191DE49600F858D9 /* Realm */ = {
			isa = PBXNativeTarget;
			buildConfigurationList = 02C4147C191DE49600F858D9 /* Build configuration list for PBXNativeTarget "Realm" */;
			buildPhases = (
				02C41459191DE49600F858D9 /* Sources */,
				02C4145A191DE49600F858D9 /* Frameworks */,
				02C4145B191DE49600F858D9 /* Headers */,
				02C4145C191DE49600F858D9 /* Resources */,
			);
			buildRules = (
			);
			dependencies = (
			);
			name = Realm;
			productName = Realm;
			productReference = 02C4145E191DE49600F858D9 /* Realm.framework */;
			productType = "com.apple.product-type.framework";
		};
		02C4146D191DE49600F858D9 /* RealmTests */ = {
			isa = PBXNativeTarget;
			buildConfigurationList = 02C4147F191DE49600F858D9 /* Build configuration list for PBXNativeTarget "RealmTests" */;
			buildPhases = (
				02C4146A191DE49600F858D9 /* Sources */,
				02C4146B191DE49600F858D9 /* Frameworks */,
				02C4146C191DE49600F858D9 /* Resources */,
			);
			buildRules = (
			);
			dependencies = (
				02C41472191DE49600F858D9 /* PBXTargetDependency */,
			);
			name = RealmTests;
			productName = RealmTests;
			productReference = 02C4146E191DE49600F858D9 /* RealmTests.xctest */;
			productType = "com.apple.product-type.bundle.unit-test";
		};
		02C415041921B0C300F858D9 /* Realm-iOS */ = {
			isa = PBXNativeTarget;
			buildConfigurationList = 02C415211921B0C400F858D9 /* Build configuration list for PBXNativeTarget "Realm-iOS" */;
			buildPhases = (
				02C415011921B0C300F858D9 /* Sources */,
				02C415021921B0C300F858D9 /* Frameworks */,
				02C415031921B0C300F858D9 /* CopyFiles */,
				02C4154A1921BE3F00F858D9 /* Headers */,
				02026CC5193CE3D600E4EEF8 /* Build Fat Library */,
			);
			buildRules = (
			);
			dependencies = (
			);
			name = "Realm-iOS";
			productName = "Realm-iOS";
			productReference = 02C415051921B0C300F858D9 /* libRealm.a */;
			productType = "com.apple.product-type.library.static";
		};
		02C415111921B0C400F858D9 /* RealmTests-iOS */ = {
			isa = PBXNativeTarget;
			buildConfigurationList = 02C415241921B0C400F858D9 /* Build configuration list for PBXNativeTarget "RealmTests-iOS" */;
			buildPhases = (
				02C4150E1921B0C400F858D9 /* Sources */,
				02C4150F1921B0C400F858D9 /* Frameworks */,
				02C415101921B0C400F858D9 /* Resources */,
			);
			buildRules = (
			);
			dependencies = (
				02026CBF193CDA6B00E4EEF8 /* PBXTargetDependency */,
			);
			name = "RealmTests-iOS";
			productName = "Realm-iOSTests";
			productReference = 02C415121921B0C400F858D9 /* RealmTests-iOS.xctest */;
			productType = "com.apple.product-type.bundle.unit-test";
		};
/* End PBXNativeTarget section */

/* Begin PBXProject section */
		E9189091177B677900653D7A /* Project object */ = {
			isa = PBXProject;
			attributes = {
				CLASSPREFIX = RLM;
				LastTestingUpgradeCheck = 0510;
				LastUpgradeCheck = 0510;
				ORGANIZATIONNAME = Realm;
				TargetAttributes = {
					02C4146D191DE49600F858D9 = {
						TestTargetID = 02C4145D191DE49600F858D9;
					};
					02C415111921B0C400F858D9 = {
						TestTargetID = 02C4145D191DE49600F858D9;
					};
				};
			};
			buildConfigurationList = E9189094177B677900653D7A /* Build configuration list for PBXProject "Realm" */;
			compatibilityVersion = "Xcode 3.2";
			developmentRegion = English;
			hasScannedForEncodings = 0;
			knownRegions = (
				en,
			);
			mainGroup = E9189090177B677900653D7A;
			productRefGroup = E918909A177B677900653D7A /* Products */;
			projectDirPath = "";
			projectRoot = "";
			targets = (
				02C4145D191DE49600F858D9 /* Realm */,
				02C415041921B0C300F858D9 /* Realm-iOS */,
				421A99481933646F00F5E4D4 /* Realm-iOS-framework */,
				02C4146D191DE49600F858D9 /* RealmTests */,
				02C415111921B0C400F858D9 /* RealmTests-iOS */,
				4236AC141934864D00ADD527 /* Download binary core for iOS */,
				4226D7DE193D0A7E00A56975 /* Appledoc */,
			);
		};
/* End PBXProject section */

/* Begin PBXResourcesBuildPhase section */
		02C4145C191DE49600F858D9 /* Resources */ = {
			isa = PBXResourcesBuildPhase;
			buildActionMask = 2147483647;
			files = (
				02C41465191DE49600F858D9 /* InfoPlist.strings in Resources */,
				4DFB0460192F9DD700F36C59 /* CHANGELOG.md in Resources */,
			);
			runOnlyForDeploymentPostprocessing = 0;
		};
		02C4146C191DE49600F858D9 /* Resources */ = {
			isa = PBXResourcesBuildPhase;
			buildActionMask = 2147483647;
			files = (
				02C41479191DE49600F858D9 /* InfoPlist.strings in Resources */,
			);
			runOnlyForDeploymentPostprocessing = 0;
		};
		02C415101921B0C400F858D9 /* Resources */ = {
			isa = PBXResourcesBuildPhase;
			buildActionMask = 2147483647;
			files = (
			);
			runOnlyForDeploymentPostprocessing = 0;
		};
/* End PBXResourcesBuildPhase section */

/* Begin PBXShellScriptBuildPhase section */
		02026CC5193CE3D600E4EEF8 /* Build Fat Library */ = {
			isa = PBXShellScriptBuildPhase;
			buildActionMask = 2147483647;
			files = (
			);
			inputPaths = (
				"${BUILT_PRODUCTS_DIR}/libRealm.a",
				"${SF_OTHER_BUILT_PRODUCTS_DIR}/libRealm.a",
			);
			name = "Build Fat Library";
			outputPaths = (
				"${BUILD_DIR}/${CONFIGURATION}/libRealm-combined.a",
			);
			runOnlyForDeploymentPostprocessing = 0;
			shellPath = "/bin/sh build-fat.sh";
			shellScript = "";
		};
		421A994E1933648E00F5E4D4 /* Build Framework */ = {
			isa = PBXShellScriptBuildPhase;
			buildActionMask = 2147483647;
			files = (
			);
			inputPaths = (
				"${BUILD_DIR}/${CONFIGURATION}/libRealm-combined.a",
			);
			name = "Build Framework";
			outputPaths = (
				"${SRCROOT}/build/${CONFIGURATION}/${PRODUCT_NAME}.framework",
			);
			runOnlyForDeploymentPostprocessing = 0;
			shellPath = "/bin/sh build-framework.sh";
			shellScript = "";
		};
		4226D7E2193D0A8600A56975 /* ShellScript */ = {
			isa = PBXShellScriptBuildPhase;
			buildActionMask = 2147483647;
			files = (
			);
			inputPaths = (
			);
			outputPaths = (
			);
			runOnlyForDeploymentPostprocessing = 0;
			shellPath = "/bin/sh build-doc.sh";
			shellScript = "";
		};
		4236AC181934866000ADD527 /* Download from static.realm.io */ = {
			isa = PBXShellScriptBuildPhase;
			buildActionMask = 2147483647;
			files = (
			);
			inputPaths = (
			);
			name = "Download from static.realm.io";
			outputPaths = (
			);
			runOnlyForDeploymentPostprocessing = 0;
			shellPath = /bin/bash;
			shellScript = "/usr/bin/curl -s http://static.realm.io/downloads/ios/realm-core-${REALM_CORE_VERSION}.zip -o /tmp/realm-core-${REALM_CORE_VERSION}.zip\n/bin/rm -rf ${SRCROOT}/realm-core\ncd ${SRCROOT}\n/usr/bin/unzip /tmp/realm-core-${REALM_CORE_VERSION}.zip\n/bin/rm -f /tmp/realm-core-${REALM_CORE_VERSION}.zip";
		};
/* End PBXShellScriptBuildPhase section */

/* Begin PBXSourcesBuildPhase section */
		02C41459191DE49600F858D9 /* Sources */ = {
			isa = PBXSourcesBuildPhase;
			buildActionMask = 2147483647;
			files = (
				02E4D6D2192E3DC40082808D /* RLMProperty.m in Sources */,
				02E4D6C2192E3DC40082808D /* RLMObject.mm in Sources */,
				02026CFF193D72ED00E4EEF8 /* RLMLinkArray.mm in Sources */,
				02E4D6C8192E3DC40082808D /* RLMObjectSchema.mm in Sources */,
				02E4D6AE192E3DC40082808D /* RLMAccessor.mm in Sources */,
				02E4D6BC192E3DC40082808D /* RLMConstants.m in Sources */,
				02E4D6DC192E3DC40082808D /* RLMRealm.mm in Sources */,
				02E4D6D6192E3DC40082808D /* RLMQueryUtil.mm in Sources */,
				02E4D6CC192E3DC40082808D /* RLMObjectStore.mm in Sources */,
				02E4D6E2192E3DC40082808D /* RLMSchema.mm in Sources */,
				02E4D6B8192E3DC40082808D /* RLMArrayAccessor.m in Sources */,
				02E4D6B4192E3DC40082808D /* RLMArray.mm in Sources */,
				02E4D6E6192E3DC40082808D /* RLMUtil.mm in Sources */,
			);
			runOnlyForDeploymentPostprocessing = 0;
		};
		02C4146A191DE49600F858D9 /* Sources */ = {
			isa = PBXSourcesBuildPhase;
			buildActionMask = 2147483647;
			files = (
				02026CF9193D711100E4EEF8 /* ArrayPropertyTests.m in Sources */,
				02026CB919379F6800E4EEF8 /* DynamicTests.m in Sources */,
				4D8D90B2192B825E004C89AA /* TransactionTests.m in Sources */,
				4D3F56501923668700240A75 /* ObjectTests.m in Sources */,
				02E4D6E9192E58250082808D /* MixedTests.m in Sources */,
				02026CAB19363B5300E4EEF8 /* ArrayTests.m in Sources */,
				02C414D81921939D00F858D9 /* QueryTests.m in Sources */,
				02026CAE193662AF00E4EEF8 /* LinkTests.m in Sources */,
				02E4D6EC192E58320082808D /* RLMTestObjects.m in Sources */,
				02C4147B191DE49600F858D9 /* RealmTests.m in Sources */,
				02C41493191DE68900F858D9 /* XCTestCase+AsyncTesting.m in Sources */,
				4DFB045D192F877300F36C59 /* ObjectInterfaceTests.m in Sources */,
				02C41492191DE68900F858D9 /* RLMTestCase.m in Sources */,
			);
			runOnlyForDeploymentPostprocessing = 0;
		};
		02C415011921B0C300F858D9 /* Sources */ = {
			isa = PBXSourcesBuildPhase;
			buildActionMask = 2147483647;
			files = (
				02E4D6D3192E3DC40082808D /* RLMProperty.m in Sources */,
				02E4D6C3192E3DC40082808D /* RLMObject.mm in Sources */,
				02026D00193D72ED00E4EEF8 /* RLMLinkArray.mm in Sources */,
				02E4D6C9192E3DC40082808D /* RLMObjectSchema.mm in Sources */,
				02E4D6AF192E3DC40082808D /* RLMAccessor.mm in Sources */,
				02E4D6BD192E3DC40082808D /* RLMConstants.m in Sources */,
				02E4D6DD192E3DC40082808D /* RLMRealm.mm in Sources */,
				02E4D6D7192E3DC40082808D /* RLMQueryUtil.mm in Sources */,
				02E4D6CD192E3DC40082808D /* RLMObjectStore.mm in Sources */,
				02E4D6E3192E3DC40082808D /* RLMSchema.mm in Sources */,
				02E4D6B9192E3DC40082808D /* RLMArrayAccessor.m in Sources */,
				02E4D6B5192E3DC40082808D /* RLMArray.mm in Sources */,
				02E4D6E7192E3DC40082808D /* RLMUtil.mm in Sources */,
			);
			runOnlyForDeploymentPostprocessing = 0;
		};
		02C4150E1921B0C400F858D9 /* Sources */ = {
			isa = PBXSourcesBuildPhase;
			buildActionMask = 2147483647;
			files = (
				02026CFA193D711500E4EEF8 /* ArrayPropertyTests.m in Sources */,
				02026CBA19379F6E00E4EEF8 /* DynamicTests.m in Sources */,
				4D3F56511923668700240A75 /* ObjectTests.m in Sources */,
				02E4D6EA192E58250082808D /* MixedTests.m in Sources */,
				02C415431921B4FE00F858D9 /* RLMTestCase.m in Sources */,
				02026CAC19363B5300E4EEF8 /* ArrayTests.m in Sources */,
				02E4D6ED192E58320082808D /* RLMTestObjects.m in Sources */,
				02026CAF193662AF00E4EEF8 /* LinkTests.m in Sources */,
				02C415441921B50000F858D9 /* XCTestCase+AsyncTesting.m in Sources */,
				02C4153E1921B25000F858D9 /* QueryTests.m in Sources */,
				4D8D90B1192B80F0004C89AA /* TransactionTests.m in Sources */,
				4DFB045E192F877300F36C59 /* ObjectInterfaceTests.m in Sources */,
				02C4153F1921B25000F858D9 /* RealmTests.m in Sources */,
			);
			runOnlyForDeploymentPostprocessing = 0;
		};
/* End PBXSourcesBuildPhase section */

/* Begin PBXTargetDependency section */
		02026CBF193CDA6B00E4EEF8 /* PBXTargetDependency */ = {
			isa = PBXTargetDependency;
			target = 421A99481933646F00F5E4D4 /* Realm-iOS-framework */;
			targetProxy = 02026CBE193CDA6B00E4EEF8 /* PBXContainerItemProxy */;
		};
		02026CC1193CDA6E00E4EEF8 /* PBXTargetDependency */ = {
			isa = PBXTargetDependency;
			target = 02C415041921B0C300F858D9 /* Realm-iOS */;
			targetProxy = 02026CC0193CDA6E00E4EEF8 /* PBXContainerItemProxy */;
		};
		02C41472191DE49600F858D9 /* PBXTargetDependency */ = {
			isa = PBXTargetDependency;
			target = 02C4145D191DE49600F858D9 /* Realm */;
			targetProxy = 02C41471191DE49600F858D9 /* PBXContainerItemProxy */;
		};
/* End PBXTargetDependency section */

/* Begin PBXVariantGroup section */
		02C41463191DE49600F858D9 /* InfoPlist.strings */ = {
			isa = PBXVariantGroup;
			children = (
				02C41464191DE49600F858D9 /* en */,
			);
			name = InfoPlist.strings;
			sourceTree = "<group>";
		};
		02C41477191DE49600F858D9 /* InfoPlist.strings */ = {
			isa = PBXVariantGroup;
			children = (
				02C41478191DE49600F858D9 /* en */,
			);
			name = InfoPlist.strings;
			sourceTree = "<group>";
		};
/* End PBXVariantGroup section */

/* Begin XCBuildConfiguration section */
		02C4147D191DE49600F858D9 /* Debug */ = {
			isa = XCBuildConfiguration;
			buildSettings = {
				CLANG_CXX_LANGUAGE_STANDARD = "gnu++0x";
				CLANG_CXX_LIBRARY = "libstdc++";
				CLANG_ENABLE_MODULES = YES;
				CLANG_WARN_BOOL_CONVERSION = YES;
				CLANG_WARN_DIRECT_OBJC_ISA_USAGE = YES_ERROR;
				CLANG_WARN_OBJC_ROOT_CLASS = YES_ERROR;
				COMBINE_HIDPI_IMAGES = YES;
				DYLIB_COMPATIBILITY_VERSION = 1;
				DYLIB_CURRENT_VERSION = 1;
				FRAMEWORK_VERSION = A;
				GCC_C_LANGUAGE_STANDARD = gnu99;
				GCC_GENERATE_TEST_COVERAGE_FILES = YES;
				GCC_PRECOMPILE_PREFIX_HEADER = YES;
				GCC_PREFIX_HEADER = "Realm/Realm-Prefix.pch";
				GCC_PREPROCESSOR_DEFINITIONS = (
					"DEBUG=1",
					"TIGHTDB_MAX_LIST_SIZE=4",
				);
				GCC_WARN_ABOUT_RETURN_TYPE = YES_ERROR;
				GCC_WARN_PEDANTIC = NO;
				GCC_WARN_UNDECLARED_SELECTOR = YES;
				GCC_WARN_UNINITIALIZED_AUTOS = YES_AGGRESSIVE;
				GCC_WARN_UNUSED_FUNCTION = YES;
				INFOPLIST_FILE = "Realm/Realm-Info.plist";
				LIBRARY_SEARCH_PATHS = (
					"$(inherited)",
					"$(PROJECT_DIR)/realm-core",
				);
				MACOSX_DEPLOYMENT_TARGET = 10.8;
				OTHER_LDFLAGS = "";
				PRODUCT_NAME = "$(TARGET_NAME)";
				SDKROOT = macosx;
				STRIP_INSTALLED_PRODUCT = YES;
				WRAPPER_EXTENSION = framework;
			};
			name = Debug;
		};
		02C4147E191DE49600F858D9 /* Release */ = {
			isa = XCBuildConfiguration;
			buildSettings = {
				CLANG_CXX_LANGUAGE_STANDARD = "gnu++0x";
				CLANG_CXX_LIBRARY = "libstdc++";
				CLANG_ENABLE_MODULES = YES;
				CLANG_WARN_BOOL_CONVERSION = YES;
				CLANG_WARN_DIRECT_OBJC_ISA_USAGE = YES_ERROR;
				CLANG_WARN_OBJC_ROOT_CLASS = YES_ERROR;
				COMBINE_HIDPI_IMAGES = YES;
				DYLIB_COMPATIBILITY_VERSION = 1;
				DYLIB_CURRENT_VERSION = 1;
				ENABLE_NS_ASSERTIONS = NO;
				FRAMEWORK_VERSION = A;
				GCC_C_LANGUAGE_STANDARD = gnu99;
				GCC_GENERATE_TEST_COVERAGE_FILES = YES;
				GCC_PRECOMPILE_PREFIX_HEADER = YES;
				GCC_PREFIX_HEADER = "Realm/Realm-Prefix.pch";
				GCC_WARN_ABOUT_RETURN_TYPE = YES_ERROR;
				GCC_WARN_PEDANTIC = NO;
				GCC_WARN_UNDECLARED_SELECTOR = YES;
				GCC_WARN_UNINITIALIZED_AUTOS = YES_AGGRESSIVE;
				GCC_WARN_UNUSED_FUNCTION = YES;
				INFOPLIST_FILE = "Realm/Realm-Info.plist";
				LIBRARY_SEARCH_PATHS = (
					"$(inherited)",
					"$(PROJECT_DIR)/realm-core",
				);
				MACOSX_DEPLOYMENT_TARGET = 10.8;
				OTHER_LDFLAGS = "";
				PRODUCT_NAME = "$(TARGET_NAME)";
				SDKROOT = macosx;
				STRIP_INSTALLED_PRODUCT = YES;
				WRAPPER_EXTENSION = framework;
			};
			name = Release;
		};
		02C41480191DE49600F858D9 /* Debug */ = {
			isa = XCBuildConfiguration;
			buildSettings = {
				BUNDLE_LOADER = "$(BUILT_PRODUCTS_DIR)/Realm.framework/Versions/A/Realm";
				CLANG_CXX_LANGUAGE_STANDARD = "gnu++0x";
				CLANG_CXX_LIBRARY = "libc++";
				CLANG_ENABLE_MODULES = YES;
				CLANG_WARN_BOOL_CONVERSION = YES;
				CLANG_WARN_DIRECT_OBJC_ISA_USAGE = YES_ERROR;
				CLANG_WARN_OBJC_ROOT_CLASS = YES_ERROR;
				COMBINE_HIDPI_IMAGES = YES;
				FRAMEWORK_SEARCH_PATHS = (
					"$(DEVELOPER_FRAMEWORKS_DIR)",
					"$(inherited)",
				);
				GCC_C_LANGUAGE_STANDARD = gnu99;
				GCC_PRECOMPILE_PREFIX_HEADER = YES;
				GCC_PREFIX_HEADER = "Realm/Realm-Prefix.pch";
				GCC_PREPROCESSOR_DEFINITIONS = (
					"DEBUG=1",
					"$(inherited)",
				);
				GCC_WARN_ABOUT_RETURN_TYPE = YES_ERROR;
				GCC_WARN_UNDECLARED_SELECTOR = YES;
				GCC_WARN_UNINITIALIZED_AUTOS = YES_AGGRESSIVE;
				GCC_WARN_UNUSED_FUNCTION = YES;
				HEADER_SEARCH_PATHS = "";
				INFOPLIST_FILE = "Realm/Tests/RealmTests-Info.plist";
				MACOSX_DEPLOYMENT_TARGET = 10.8;
				OTHER_CFLAGS = "-Wall";
				OTHER_LDFLAGS = "";
				PRODUCT_NAME = "$(TARGET_NAME)";
				SDKROOT = macosx;
				TEST_HOST = "$(BUNDLE_LOADER)";
				WRAPPER_EXTENSION = xctest;
			};
			name = Debug;
		};
		02C41481191DE49600F858D9 /* Release */ = {
			isa = XCBuildConfiguration;
			buildSettings = {
				BUNDLE_LOADER = "$(BUILT_PRODUCTS_DIR)/Realm.framework/Versions/A/Realm";
				CLANG_CXX_LANGUAGE_STANDARD = "gnu++0x";
				CLANG_CXX_LIBRARY = "libc++";
				CLANG_ENABLE_MODULES = YES;
				CLANG_WARN_BOOL_CONVERSION = YES;
				CLANG_WARN_DIRECT_OBJC_ISA_USAGE = YES_ERROR;
				CLANG_WARN_OBJC_ROOT_CLASS = YES_ERROR;
				COMBINE_HIDPI_IMAGES = YES;
				ENABLE_NS_ASSERTIONS = NO;
				FRAMEWORK_SEARCH_PATHS = (
					"$(DEVELOPER_FRAMEWORKS_DIR)",
					"$(inherited)",
				);
				GCC_C_LANGUAGE_STANDARD = gnu99;
				GCC_PRECOMPILE_PREFIX_HEADER = YES;
				GCC_PREFIX_HEADER = "Realm/Realm-Prefix.pch";
				GCC_WARN_ABOUT_RETURN_TYPE = YES_ERROR;
				GCC_WARN_UNDECLARED_SELECTOR = YES;
				GCC_WARN_UNINITIALIZED_AUTOS = YES_AGGRESSIVE;
				GCC_WARN_UNUSED_FUNCTION = YES;
				HEADER_SEARCH_PATHS = "";
				INFOPLIST_FILE = "Realm/Tests/RealmTests-Info.plist";
				MACOSX_DEPLOYMENT_TARGET = 10.8;
				OTHER_CFLAGS = "-Wall";
				OTHER_LDFLAGS = "";
				PRODUCT_NAME = "$(TARGET_NAME)";
				SDKROOT = macosx;
				TEST_HOST = "$(BUNDLE_LOADER)";
				WRAPPER_EXTENSION = xctest;
			};
			name = Release;
		};
		02C415221921B0C400F858D9 /* Debug */ = {
			isa = XCBuildConfiguration;
			buildSettings = {
				CLANG_CXX_LANGUAGE_STANDARD = "gnu++0x";
				CLANG_CXX_LIBRARY = "libstdc++";
				CLANG_ENABLE_MODULES = YES;
				CLANG_WARN_BOOL_CONVERSION = YES;
				CLANG_WARN_DIRECT_OBJC_ISA_USAGE = YES_ERROR;
				CLANG_WARN_OBJC_ROOT_CLASS = YES_ERROR;
				DSTROOT = /tmp/Realm_iOS.dst;
				FRAMEWORK_SEARCH_PATHS = "";
				GCC_C_LANGUAGE_STANDARD = gnu99;
				GCC_PRECOMPILE_PREFIX_HEADER = YES;
				GCC_PREFIX_HEADER = "Realm/Realm-iOS-Prefix.pch";
				GCC_PREPROCESSOR_DEFINITIONS = (
					"DEBUG=1",
					"$(inherited)",
				);
				GCC_WARN_ABOUT_RETURN_TYPE = YES_ERROR;
				GCC_WARN_UNDECLARED_SELECTOR = YES;
				GCC_WARN_UNINITIALIZED_AUTOS = YES_AGGRESSIVE;
				GCC_WARN_UNUSED_FUNCTION = YES;
				HEADER_SEARCH_PATHS = "$(SRCROOT)/realm-core/include";
				INFOPLIST_FILE = "";
				IPHONEOS_DEPLOYMENT_TARGET = 7.1;
				LIBRARY_SEARCH_PATHS = "$(SRCROOT)/realm-core";
				OTHER_LDFLAGS = "-ObjC";
				PRODUCT_NAME = Realm;
				PUBLIC_HEADERS_FOLDER_PATH = "include/$(PROJECT_NAME)";
				REALM_CORE_LIB = "$(inherited)";
				SDKROOT = iphoneos;
				SKIP_INSTALL = YES;
			};
			name = Debug;
		};
		02C415231921B0C400F858D9 /* Release */ = {
			isa = XCBuildConfiguration;
			buildSettings = {
				CLANG_CXX_LANGUAGE_STANDARD = "gnu++0x";
				CLANG_CXX_LIBRARY = "libstdc++";
				CLANG_ENABLE_MODULES = YES;
				CLANG_WARN_BOOL_CONVERSION = YES;
				CLANG_WARN_DIRECT_OBJC_ISA_USAGE = YES_ERROR;
				CLANG_WARN_OBJC_ROOT_CLASS = YES_ERROR;
				DSTROOT = /tmp/Realm_iOS.dst;
				ENABLE_NS_ASSERTIONS = NO;
				FRAMEWORK_SEARCH_PATHS = "";
				GCC_C_LANGUAGE_STANDARD = gnu99;
				GCC_PRECOMPILE_PREFIX_HEADER = YES;
				GCC_PREFIX_HEADER = "Realm/Realm-iOS-Prefix.pch";
				GCC_WARN_ABOUT_RETURN_TYPE = YES_ERROR;
				GCC_WARN_UNDECLARED_SELECTOR = YES;
				GCC_WARN_UNINITIALIZED_AUTOS = YES_AGGRESSIVE;
				GCC_WARN_UNUSED_FUNCTION = YES;
				HEADER_SEARCH_PATHS = "$(SRCROOT)/realm-core/include";
				INFOPLIST_FILE = "";
				IPHONEOS_DEPLOYMENT_TARGET = 7.1;
				LIBRARY_SEARCH_PATHS = "$(SRCROOT)/realm-core";
				OTHER_LDFLAGS = "-ObjC";
				PRODUCT_NAME = Realm;
				PUBLIC_HEADERS_FOLDER_PATH = "include/$(PROJECT_NAME)";
				REALM_CORE_LIB = "$(inherited)";
				SDKROOT = iphoneos;
				SKIP_INSTALL = YES;
				VALIDATE_PRODUCT = YES;
			};
			name = Release;
		};
		02C415251921B0C400F858D9 /* Debug */ = {
			isa = XCBuildConfiguration;
			buildSettings = {
				BUNDLE_LOADER = "$(BUILT_PRODUCTS_DIR)/Realm.framework/Versions/A/Realm";
				CLANG_CXX_LANGUAGE_STANDARD = "gnu++0x";
				CLANG_CXX_LIBRARY = "libc++";
				CLANG_ENABLE_MODULES = YES;
				CLANG_WARN_BOOL_CONVERSION = YES;
				CLANG_WARN_DIRECT_OBJC_ISA_USAGE = YES_ERROR;
				CLANG_WARN_OBJC_ROOT_CLASS = YES_ERROR;
				FRAMEWORK_SEARCH_PATHS = (
					"$(SDKROOT)/Developer/Library/Frameworks",
					"${SRCROOT}/build/${CONFIGURATION}",
				);
				GCC_C_LANGUAGE_STANDARD = gnu99;
				GCC_PRECOMPILE_PREFIX_HEADER = YES;
				GCC_PREFIX_HEADER = "Realm/Realm-iOS-Prefix.pch";
				GCC_PREPROCESSOR_DEFINITIONS = (
					"DEBUG=1",
					"$(inherited)",
				);
				GCC_WARN_ABOUT_RETURN_TYPE = YES_ERROR;
				GCC_WARN_UNDECLARED_SELECTOR = YES;
				GCC_WARN_UNINITIALIZED_AUTOS = YES_AGGRESSIVE;
				GCC_WARN_UNUSED_FUNCTION = YES;
				HEADER_SEARCH_PATHS = "";
				INFOPLIST_FILE = "Realm/Tests/Realm-iOSTests-Info.plist";
				IPHONEOS_DEPLOYMENT_TARGET = 7.1;
				LIBRARY_SEARCH_PATHS = "$(SRCROOT)/realm-core";
				OTHER_CFLAGS = "-Wall";
				OTHER_LDFLAGS = (
					"-framework",
					Realm,
				);
				PRODUCT_NAME = "$(TARGET_NAME)";
				SDKROOT = iphoneos;
				TEST_HOST = "$(BUNDLE_LOADER)";
				WRAPPER_EXTENSION = xctest;
			};
			name = Debug;
		};
		02C415261921B0C400F858D9 /* Release */ = {
			isa = XCBuildConfiguration;
			buildSettings = {
				BUNDLE_LOADER = "$(BUILT_PRODUCTS_DIR)/Realm.framework/Versions/A/Realm";
				CLANG_CXX_LANGUAGE_STANDARD = "gnu++0x";
				CLANG_CXX_LIBRARY = "libc++";
				CLANG_ENABLE_MODULES = YES;
				CLANG_WARN_BOOL_CONVERSION = YES;
				CLANG_WARN_DIRECT_OBJC_ISA_USAGE = YES_ERROR;
				CLANG_WARN_OBJC_ROOT_CLASS = YES_ERROR;
				ENABLE_NS_ASSERTIONS = NO;
				FRAMEWORK_SEARCH_PATHS = (
					"$(SDKROOT)/Developer/Library/Frameworks",
					"${SRCROOT}/build/${CONFIGURATION}",
				);
				GCC_C_LANGUAGE_STANDARD = gnu99;
				GCC_PRECOMPILE_PREFIX_HEADER = YES;
				GCC_PREFIX_HEADER = "Realm/Realm-iOS-Prefix.pch";
				GCC_WARN_ABOUT_RETURN_TYPE = YES_ERROR;
				GCC_WARN_UNDECLARED_SELECTOR = YES;
				GCC_WARN_UNINITIALIZED_AUTOS = YES_AGGRESSIVE;
				GCC_WARN_UNUSED_FUNCTION = YES;
				HEADER_SEARCH_PATHS = "";
				INFOPLIST_FILE = "Realm/Tests/Realm-iOSTests-Info.plist";
				IPHONEOS_DEPLOYMENT_TARGET = 7.1;
				LIBRARY_SEARCH_PATHS = "$(SRCROOT)/realm-core";
				OTHER_CFLAGS = "-Wall";
				OTHER_LDFLAGS = (
					"-framework",
					Realm,
				);
				PRODUCT_NAME = "$(TARGET_NAME)";
				SDKROOT = iphoneos;
				TEST_HOST = "$(BUNDLE_LOADER)";
				VALIDATE_PRODUCT = YES;
				WRAPPER_EXTENSION = xctest;
			};
			name = Release;
		};
		421A994A1933646F00F5E4D4 /* Debug */ = {
			isa = XCBuildConfiguration;
			buildSettings = {
				PRODUCT_NAME = Realm;
				SDKROOT = iphoneos;
			};
			name = Debug;
		};
		421A994B1933646F00F5E4D4 /* Release */ = {
			isa = XCBuildConfiguration;
			buildSettings = {
				PRODUCT_NAME = Realm;
				SDKROOT = iphoneos;
			};
			name = Release;
		};
		4226D7DF193D0A7E00A56975 /* Debug */ = {
			isa = XCBuildConfiguration;
			buildSettings = {
				PRODUCT_NAME = "$(TARGET_NAME)";
			};
			name = Debug;
		};
		4226D7E0193D0A7E00A56975 /* Release */ = {
			isa = XCBuildConfiguration;
			buildSettings = {
				PRODUCT_NAME = "$(TARGET_NAME)";
			};
			name = Release;
		};
		4236AC151934864E00ADD527 /* Debug */ = {
			isa = XCBuildConfiguration;
			buildSettings = {
				PRODUCT_NAME = "$(TARGET_NAME)";
				REALM_CORE_VERSION = 0.20.0;
			};
			name = Debug;
		};
		4236AC161934864E00ADD527 /* Release */ = {
			isa = XCBuildConfiguration;
			buildSettings = {
				PRODUCT_NAME = "$(TARGET_NAME)";
				REALM_CORE_VERSION = 0.20.0;
			};
			name = Release;
		};
		E91890BD177B677900653D7A /* Debug */ = {
			isa = XCBuildConfiguration;
			buildSettings = {
				ALWAYS_SEARCH_USER_PATHS = NO;
				CLANG_CXX_LANGUAGE_STANDARD = "compiler-default";
				CLANG_CXX_LIBRARY = "libstdc++";
				CLANG_ENABLE_OBJC_ARC = YES;
				CLANG_WARN_CONSTANT_CONVERSION = YES;
				CLANG_WARN_EMPTY_BODY = YES;
				CLANG_WARN_ENUM_CONVERSION = YES;
				CLANG_WARN_INT_CONVERSION = YES;
				CLANG_WARN__DUPLICATE_METHOD_MATCH = YES;
				COPY_PHASE_STRIP = NO;
				DYLIB_COMPATIBILITY_VERSION = "";
				DYLIB_CURRENT_VERSION = "";
				FRAMEWORK_SEARCH_PATHS = "";
				GCC_C_LANGUAGE_STANDARD = gnu11;
				GCC_DYNAMIC_NO_PIC = NO;
				GCC_ENABLE_OBJC_EXCEPTIONS = YES;
				GCC_OPTIMIZATION_LEVEL = 0;
				GCC_PREPROCESSOR_DEFINITIONS = (
					"TIGHTDB_MAX_LIST_SIZE=4",
					"DEBUG=1",
					TIGHTDB_DEBUG,
				);
				GCC_SYMBOLS_PRIVATE_EXTERN = NO;
				GCC_WARN_64_TO_32_BIT_CONVERSION = YES;
				GCC_WARN_ABOUT_RETURN_TYPE = YES;
				GCC_WARN_UNINITIALIZED_AUTOS = YES;
				GCC_WARN_UNUSED_VARIABLE = YES;
				HEADER_SEARCH_PATHS = "$(SRCROOT)/realm-core/include";
				LIBRARY_SEARCH_PATHS = "$(SRCROOT)/realm-core";
				MACOSX_DEPLOYMENT_TARGET = "";
				ONLY_ACTIVE_ARCH = NO;
				OTHER_CFLAGS = (
					"-Wall",
					"-Wextra",
				);
				OTHER_CPLUSPLUSFLAGS = "$(OTHER_CFLAGS)";
				OTHER_LDFLAGS = "";
				REALM_CORE_LIB = "";
				SDKROOT = "";
			};
			name = Debug;
		};
		E91890BE177B677900653D7A /* Release */ = {
			isa = XCBuildConfiguration;
			buildSettings = {
				ALWAYS_SEARCH_USER_PATHS = NO;
				CLANG_CXX_LANGUAGE_STANDARD = "compiler-default";
				CLANG_CXX_LIBRARY = "libstdc++";
				CLANG_ENABLE_OBJC_ARC = YES;
				CLANG_WARN_CONSTANT_CONVERSION = YES;
				CLANG_WARN_EMPTY_BODY = YES;
				CLANG_WARN_ENUM_CONVERSION = YES;
				CLANG_WARN_INT_CONVERSION = YES;
				CLANG_WARN__DUPLICATE_METHOD_MATCH = YES;
				CONFIGURATION_BUILD_DIR = "$(BUILD_DIR)/$(CONFIGURATION)$(EFFECTIVE_PLATFORM_NAME)";
				COPY_PHASE_STRIP = YES;
				DEBUG_INFORMATION_FORMAT = "dwarf-with-dsym";
				DYLIB_COMPATIBILITY_VERSION = "";
				DYLIB_CURRENT_VERSION = "";
				FRAMEWORK_SEARCH_PATHS = "";
				GCC_C_LANGUAGE_STANDARD = gnu11;
				GCC_ENABLE_OBJC_EXCEPTIONS = YES;
				GCC_PREPROCESSOR_DEFINITIONS = "";
				GCC_WARN_64_TO_32_BIT_CONVERSION = YES;
				GCC_WARN_ABOUT_RETURN_TYPE = YES;
				GCC_WARN_UNINITIALIZED_AUTOS = YES;
				GCC_WARN_UNUSED_VARIABLE = YES;
				HEADER_SEARCH_PATHS = "$(SRCROOT)/realm-core/include";
				LIBRARY_SEARCH_PATHS = "$(SRCROOT)/realm-core";
				MACOSX_DEPLOYMENT_TARGET = "";
				ONLY_ACTIVE_ARCH = NO;
				OTHER_CFLAGS = (
					"-Wall",
					"-Wextra",
				);
				OTHER_CPLUSPLUSFLAGS = "$(OTHER_CFLAGS)";
				OTHER_LDFLAGS = "";
				REALM_CORE_LIB = "";
				SDKROOT = "";
			};
			name = Release;
		};
/* End XCBuildConfiguration section */

/* Begin XCConfigurationList section */
		02C4147C191DE49600F858D9 /* Build configuration list for PBXNativeTarget "Realm" */ = {
			isa = XCConfigurationList;
			buildConfigurations = (
				02C4147D191DE49600F858D9 /* Debug */,
				02C4147E191DE49600F858D9 /* Release */,
			);
			defaultConfigurationIsVisible = 0;
			defaultConfigurationName = Release;
		};
		02C4147F191DE49600F858D9 /* Build configuration list for PBXNativeTarget "RealmTests" */ = {
			isa = XCConfigurationList;
			buildConfigurations = (
				02C41480191DE49600F858D9 /* Debug */,
				02C41481191DE49600F858D9 /* Release */,
			);
			defaultConfigurationIsVisible = 0;
			defaultConfigurationName = Release;
		};
		02C415211921B0C400F858D9 /* Build configuration list for PBXNativeTarget "Realm-iOS" */ = {
			isa = XCConfigurationList;
			buildConfigurations = (
				02C415221921B0C400F858D9 /* Debug */,
				02C415231921B0C400F858D9 /* Release */,
			);
			defaultConfigurationIsVisible = 0;
			defaultConfigurationName = Release;
		};
		02C415241921B0C400F858D9 /* Build configuration list for PBXNativeTarget "RealmTests-iOS" */ = {
			isa = XCConfigurationList;
			buildConfigurations = (
				02C415251921B0C400F858D9 /* Debug */,
				02C415261921B0C400F858D9 /* Release */,
			);
			defaultConfigurationIsVisible = 0;
			defaultConfigurationName = Release;
		};
		421A99491933646F00F5E4D4 /* Build configuration list for PBXAggregateTarget "Realm-iOS-framework" */ = {
			isa = XCConfigurationList;
			buildConfigurations = (
				421A994A1933646F00F5E4D4 /* Debug */,
				421A994B1933646F00F5E4D4 /* Release */,
			);
			defaultConfigurationIsVisible = 0;
			defaultConfigurationName = Release;
		};
		4226D7E1193D0A7E00A56975 /* Build configuration list for PBXAggregateTarget "Appledoc" */ = {
			isa = XCConfigurationList;
			buildConfigurations = (
				4226D7DF193D0A7E00A56975 /* Debug */,
				4226D7E0193D0A7E00A56975 /* Release */,
			);
			defaultConfigurationIsVisible = 0;
		};
		4236AC171934864E00ADD527 /* Build configuration list for PBXAggregateTarget "Download binary core for iOS" */ = {
			isa = XCConfigurationList;
			buildConfigurations = (
				4236AC151934864E00ADD527 /* Debug */,
				4236AC161934864E00ADD527 /* Release */,
			);
			defaultConfigurationIsVisible = 0;
			defaultConfigurationName = Release;
		};
		E9189094177B677900653D7A /* Build configuration list for PBXProject "Realm" */ = {
			isa = XCConfigurationList;
			buildConfigurations = (
				E91890BD177B677900653D7A /* Debug */,
				E91890BE177B677900653D7A /* Release */,
			);
			defaultConfigurationIsVisible = 0;
			defaultConfigurationName = Release;
		};
/* End XCConfigurationList section */
	};
	rootObject = E9189091177B677900653D7A /* Project object */;
}<|MERGE_RESOLUTION|>--- conflicted
+++ resolved
@@ -51,16 +51,13 @@
 		02026CB919379F6800E4EEF8 /* DynamicTests.m in Sources */ = {isa = PBXBuildFile; fileRef = 02026CB619379EB700E4EEF8 /* DynamicTests.m */; };
 		02026CBA19379F6E00E4EEF8 /* DynamicTests.m in Sources */ = {isa = PBXBuildFile; fileRef = 02026CB619379EB700E4EEF8 /* DynamicTests.m */; };
 		02026CBB193CD33100E4EEF8 /* Realm.framework in Frameworks */ = {isa = PBXBuildFile; fileRef = 02C4145E191DE49600F858D9 /* Realm.framework */; };
-<<<<<<< HEAD
-		02026CF9193D711100E4EEF8 /* ArrayPropertyTests.m in Sources */ = {isa = PBXBuildFile; fileRef = 02CF6578193A3BB200E01CFD /* ArrayPropertyTests.m */; };
-		02026CFA193D711500E4EEF8 /* ArrayPropertyTests.m in Sources */ = {isa = PBXBuildFile; fileRef = 02CF6578193A3BB200E01CFD /* ArrayPropertyTests.m */; };
-		02026CFD193D72ED00E4EEF8 /* RLMLinkArray.h in Headers */ = {isa = PBXBuildFile; fileRef = 02026CFB193D72ED00E4EEF8 /* RLMLinkArray.h */; };
-		02026CFE193D72ED00E4EEF8 /* RLMLinkArray.h in Headers */ = {isa = PBXBuildFile; fileRef = 02026CFB193D72ED00E4EEF8 /* RLMLinkArray.h */; };
-		02026CFF193D72ED00E4EEF8 /* RLMLinkArray.mm in Sources */ = {isa = PBXBuildFile; fileRef = 02026CFC193D72ED00E4EEF8 /* RLMLinkArray.mm */; };
-		02026D00193D72ED00E4EEF8 /* RLMLinkArray.mm in Sources */ = {isa = PBXBuildFile; fileRef = 02026CFC193D72ED00E4EEF8 /* RLMLinkArray.mm */; };
-=======
 		02026D04193E31A300E4EEF8 /* libtightdb.a in Frameworks */ = {isa = PBXBuildFile; fileRef = 02026D02193E2E1100E4EEF8 /* libtightdb.a */; };
->>>>>>> 29ab4cb9
+		02026D11193E8BC900E4EEF8 /* RLMArrayLinkView.mm in Sources */ = {isa = PBXBuildFile; fileRef = 02026D0E193E8BC900E4EEF8 /* RLMArrayLinkView.mm */; };
+		02026D12193E8BC900E4EEF8 /* RLMArrayLinkView.mm in Sources */ = {isa = PBXBuildFile; fileRef = 02026D0E193E8BC900E4EEF8 /* RLMArrayLinkView.mm */; };
+		02026D13193E8C0000E4EEF8 /* ArrayPropertyTests.m in Sources */ = {isa = PBXBuildFile; fileRef = 02CF6578193A3BB200E01CFD /* ArrayPropertyTests.m */; };
+		02026D14193E8C0400E4EEF8 /* ArrayPropertyTests.m in Sources */ = {isa = PBXBuildFile; fileRef = 02CF6578193A3BB200E01CFD /* ArrayPropertyTests.m */; };
+		02026D16193E8F6400E4EEF8 /* RLMArray.mm in Sources */ = {isa = PBXBuildFile; fileRef = 02026D15193E8F6400E4EEF8 /* RLMArray.mm */; };
+		02026D17193E8F6400E4EEF8 /* RLMArray.mm in Sources */ = {isa = PBXBuildFile; fileRef = 02026D15193E8F6400E4EEF8 /* RLMArray.mm */; };
 		02C4145F191DE49600F858D9 /* Cocoa.framework in Frameworks */ = {isa = PBXBuildFile; fileRef = E918909C177B677900653D7A /* Cocoa.framework */; };
 		02C41465191DE49600F858D9 /* InfoPlist.strings in Resources */ = {isa = PBXBuildFile; fileRef = 02C41463191DE49600F858D9 /* InfoPlist.strings */; };
 		02C4146F191DE49600F858D9 /* XCTest.framework in Frameworks */ = {isa = PBXBuildFile; fileRef = 4B7ACCD718FDD8E4008B7B95 /* XCTest.framework */; };
@@ -90,12 +87,10 @@
 		02E4D6B1192E3DC40082808D /* RLMArray_Private.hpp in Headers */ = {isa = PBXBuildFile; fileRef = 02E4D68E192E3DC40082808D /* RLMArray_Private.hpp */; };
 		02E4D6B2192E3DC40082808D /* RLMArray.h in Headers */ = {isa = PBXBuildFile; fileRef = 02E4D68F192E3DC40082808D /* RLMArray.h */; settings = {ATTRIBUTES = (Public, ); }; };
 		02E4D6B3192E3DC40082808D /* RLMArray.h in Headers */ = {isa = PBXBuildFile; fileRef = 02E4D68F192E3DC40082808D /* RLMArray.h */; settings = {ATTRIBUTES = (Public, ); }; };
-		02E4D6B4192E3DC40082808D /* RLMArray.mm in Sources */ = {isa = PBXBuildFile; fileRef = 02E4D690192E3DC40082808D /* RLMArray.mm */; };
-		02E4D6B5192E3DC40082808D /* RLMArray.mm in Sources */ = {isa = PBXBuildFile; fileRef = 02E4D690192E3DC40082808D /* RLMArray.mm */; };
-		02E4D6B6192E3DC40082808D /* RLMArrayAccessor.h in Headers */ = {isa = PBXBuildFile; fileRef = 02E4D691192E3DC40082808D /* RLMArrayAccessor.h */; settings = {ATTRIBUTES = (Public, ); }; };
-		02E4D6B7192E3DC40082808D /* RLMArrayAccessor.h in Headers */ = {isa = PBXBuildFile; fileRef = 02E4D691192E3DC40082808D /* RLMArrayAccessor.h */; };
-		02E4D6B8192E3DC40082808D /* RLMArrayAccessor.m in Sources */ = {isa = PBXBuildFile; fileRef = 02E4D692192E3DC40082808D /* RLMArrayAccessor.m */; };
-		02E4D6B9192E3DC40082808D /* RLMArrayAccessor.m in Sources */ = {isa = PBXBuildFile; fileRef = 02E4D692192E3DC40082808D /* RLMArrayAccessor.m */; };
+		02E4D6B4192E3DC40082808D /* RLMArrayTableView.mm in Sources */ = {isa = PBXBuildFile; fileRef = 02E4D690192E3DC40082808D /* RLMArrayTableView.mm */; };
+		02E4D6B5192E3DC40082808D /* RLMArrayTableView.mm in Sources */ = {isa = PBXBuildFile; fileRef = 02E4D690192E3DC40082808D /* RLMArrayTableView.mm */; };
+		02E4D6B8192E3DC40082808D /* RLMArrayAccessors.mm in Sources */ = {isa = PBXBuildFile; fileRef = 02E4D692192E3DC40082808D /* RLMArrayAccessors.mm */; };
+		02E4D6B9192E3DC40082808D /* RLMArrayAccessors.mm in Sources */ = {isa = PBXBuildFile; fileRef = 02E4D692192E3DC40082808D /* RLMArrayAccessors.mm */; };
 		02E4D6BA192E3DC40082808D /* RLMConstants.h in Headers */ = {isa = PBXBuildFile; fileRef = 02E4D693192E3DC40082808D /* RLMConstants.h */; settings = {ATTRIBUTES = (Public, ); }; };
 		02E4D6BB192E3DC40082808D /* RLMConstants.h in Headers */ = {isa = PBXBuildFile; fileRef = 02E4D693192E3DC40082808D /* RLMConstants.h */; settings = {ATTRIBUTES = (Public, ); }; };
 		02E4D6BC192E3DC40082808D /* RLMConstants.m in Sources */ = {isa = PBXBuildFile; fileRef = 02E4D694192E3DC40082808D /* RLMConstants.m */; };
@@ -198,12 +193,9 @@
 		02026CC6193CE3E900E4EEF8 /* build-fat.sh */ = {isa = PBXFileReference; lastKnownFileType = text.script.sh; path = "build-fat.sh"; sourceTree = "<group>"; };
 		02026CC7193CE3E900E4EEF8 /* build-framework.sh */ = {isa = PBXFileReference; lastKnownFileType = text.script.sh; path = "build-framework.sh"; sourceTree = "<group>"; };
 		02026CC9193CF0BE00E4EEF8 /* Realm.framework */ = {isa = PBXFileReference; lastKnownFileType = wrapper.framework; name = Realm.framework; path = build/Release/Realm.framework; sourceTree = "<group>"; };
-<<<<<<< HEAD
-		02026CFB193D72ED00E4EEF8 /* RLMLinkArray.h */ = {isa = PBXFileReference; fileEncoding = 4; lastKnownFileType = sourcecode.c.h; path = RLMLinkArray.h; sourceTree = "<group>"; };
-		02026CFC193D72ED00E4EEF8 /* RLMLinkArray.mm */ = {isa = PBXFileReference; fileEncoding = 4; lastKnownFileType = sourcecode.cpp.objcpp; path = RLMLinkArray.mm; sourceTree = "<group>"; };
-=======
 		02026D02193E2E1100E4EEF8 /* libtightdb.a */ = {isa = PBXFileReference; lastKnownFileType = archive.ar; name = libtightdb.a; path = "realm-core/libtightdb.a"; sourceTree = "<group>"; };
->>>>>>> 29ab4cb9
+		02026D0E193E8BC900E4EEF8 /* RLMArrayLinkView.mm */ = {isa = PBXFileReference; fileEncoding = 4; lastKnownFileType = sourcecode.cpp.objcpp; path = RLMArrayLinkView.mm; sourceTree = "<group>"; };
+		02026D15193E8F6400E4EEF8 /* RLMArray.mm */ = {isa = PBXFileReference; fileEncoding = 4; lastKnownFileType = sourcecode.cpp.objcpp; path = RLMArray.mm; sourceTree = "<group>"; };
 		02C4145E191DE49600F858D9 /* Realm.framework */ = {isa = PBXFileReference; explicitFileType = wrapper.framework; includeInIndex = 0; path = Realm.framework; sourceTree = BUILT_PRODUCTS_DIR; };
 		02C41462191DE49600F858D9 /* Realm-Info.plist */ = {isa = PBXFileReference; lastKnownFileType = text.plist.xml; path = "Realm-Info.plist"; sourceTree = "<group>"; };
 		02C41464191DE49600F858D9 /* en */ = {isa = PBXFileReference; lastKnownFileType = text.plist.strings; name = en; path = en.lproj/InfoPlist.strings; sourceTree = "<group>"; };
@@ -231,9 +223,8 @@
 		02E4D68D192E3DC40082808D /* RLMAccessor.mm */ = {isa = PBXFileReference; fileEncoding = 4; lastKnownFileType = sourcecode.cpp.objcpp; lineEnding = 0; path = RLMAccessor.mm; sourceTree = "<group>"; xcLanguageSpecificationIdentifier = xcode.lang.objcpp; };
 		02E4D68E192E3DC40082808D /* RLMArray_Private.hpp */ = {isa = PBXFileReference; fileEncoding = 4; lastKnownFileType = sourcecode.cpp.h; path = RLMArray_Private.hpp; sourceTree = "<group>"; };
 		02E4D68F192E3DC40082808D /* RLMArray.h */ = {isa = PBXFileReference; fileEncoding = 4; lastKnownFileType = sourcecode.c.h; path = RLMArray.h; sourceTree = "<group>"; };
-		02E4D690192E3DC40082808D /* RLMArray.mm */ = {isa = PBXFileReference; fileEncoding = 4; lastKnownFileType = sourcecode.cpp.objcpp; path = RLMArray.mm; sourceTree = "<group>"; };
-		02E4D691192E3DC40082808D /* RLMArrayAccessor.h */ = {isa = PBXFileReference; fileEncoding = 4; lastKnownFileType = sourcecode.c.h; path = RLMArrayAccessor.h; sourceTree = "<group>"; };
-		02E4D692192E3DC40082808D /* RLMArrayAccessor.m */ = {isa = PBXFileReference; fileEncoding = 4; lastKnownFileType = sourcecode.c.objc; path = RLMArrayAccessor.m; sourceTree = "<group>"; };
+		02E4D690192E3DC40082808D /* RLMArrayTableView.mm */ = {isa = PBXFileReference; fileEncoding = 4; lastKnownFileType = sourcecode.cpp.objcpp; path = RLMArrayTableView.mm; sourceTree = "<group>"; };
+		02E4D692192E3DC40082808D /* RLMArrayAccessors.mm */ = {isa = PBXFileReference; fileEncoding = 4; lastKnownFileType = sourcecode.cpp.objcpp; path = RLMArrayAccessors.mm; sourceTree = "<group>"; };
 		02E4D693192E3DC40082808D /* RLMConstants.h */ = {isa = PBXFileReference; fileEncoding = 4; lastKnownFileType = sourcecode.c.h; path = RLMConstants.h; sourceTree = "<group>"; };
 		02E4D694192E3DC40082808D /* RLMConstants.m */ = {isa = PBXFileReference; fileEncoding = 4; lastKnownFileType = sourcecode.c.objc; path = RLMConstants.m; sourceTree = "<group>"; };
 		02E4D695192E3DC40082808D /* RLMObject_Private.h */ = {isa = PBXFileReference; fileEncoding = 4; lastKnownFileType = sourcecode.c.h; path = RLMObject_Private.h; sourceTree = "<group>"; };
@@ -331,13 +322,12 @@
 				02E4D68D192E3DC40082808D /* RLMAccessor.mm */,
 				02E4D68E192E3DC40082808D /* RLMArray_Private.hpp */,
 				02E4D68F192E3DC40082808D /* RLMArray.h */,
-				02E4D690192E3DC40082808D /* RLMArray.mm */,
-				02E4D691192E3DC40082808D /* RLMArrayAccessor.h */,
-				02E4D692192E3DC40082808D /* RLMArrayAccessor.m */,
+				02026D15193E8F6400E4EEF8 /* RLMArray.mm */,
+				02E4D692192E3DC40082808D /* RLMArrayAccessors.mm */,
+				02026D0E193E8BC900E4EEF8 /* RLMArrayLinkView.mm */,
+				02E4D690192E3DC40082808D /* RLMArrayTableView.mm */,
 				02E4D693192E3DC40082808D /* RLMConstants.h */,
 				02E4D694192E3DC40082808D /* RLMConstants.m */,
-				02026CFB193D72ED00E4EEF8 /* RLMLinkArray.h */,
-				02026CFC193D72ED00E4EEF8 /* RLMLinkArray.mm */,
 				02E4D695192E3DC40082808D /* RLMObject_Private.h */,
 				02E4D696192E3DC40082808D /* RLMObject.h */,
 				02E4D697192E3DC40082808D /* RLMObject.mm */,
@@ -466,11 +456,9 @@
 			isa = PBXHeadersBuildPhase;
 			buildActionMask = 2147483647;
 			files = (
-				02026CFD193D72ED00E4EEF8 /* RLMLinkArray.h in Headers */,
 				02E4D6C6192E3DC40082808D /* RLMObjectSchema.h in Headers */,
 				02E4D6D0192E3DC40082808D /* RLMProperty.h in Headers */,
 				02E4D6AC192E3DC40082808D /* RLMAccessor.h in Headers */,
-				02E4D6B6192E3DC40082808D /* RLMArrayAccessor.h in Headers */,
 				02E4D6E0192E3DC40082808D /* RLMSchema.h in Headers */,
 				02E4D6C0192E3DC40082808D /* RLMObject.h in Headers */,
 				02E4D6E4192E3DC40082808D /* RLMUtil.h in Headers */,
@@ -493,7 +481,6 @@
 			isa = PBXHeadersBuildPhase;
 			buildActionMask = 2147483647;
 			files = (
-				02026CFE193D72ED00E4EEF8 /* RLMLinkArray.h in Headers */,
 				02E4D6AB192E3DC40082808D /* Realm.h in Headers */,
 				02E4D6DB192E3DC40082808D /* RLMRealm.h in Headers */,
 				02E4D6C1192E3DC40082808D /* RLMObject.h in Headers */,
@@ -509,7 +496,6 @@
 				02E4D6D9192E3DC40082808D /* RLMRealm_Private.hpp in Headers */,
 				02E4D6AD192E3DC40082808D /* RLMAccessor.h in Headers */,
 				02E4D6D5192E3DC40082808D /* RLMQueryUtil.h in Headers */,
-				02E4D6B7192E3DC40082808D /* RLMArrayAccessor.h in Headers */,
 				02E4D6E5192E3DC40082808D /* RLMUtil.h in Headers */,
 				02E4D6CB192E3DC40082808D /* RLMObjectStore.h in Headers */,
 				02E4D6B1192E3DC40082808D /* RLMArray_Private.hpp in Headers */,
@@ -731,16 +717,17 @@
 			files = (
 				02E4D6D2192E3DC40082808D /* RLMProperty.m in Sources */,
 				02E4D6C2192E3DC40082808D /* RLMObject.mm in Sources */,
-				02026CFF193D72ED00E4EEF8 /* RLMLinkArray.mm in Sources */,
+				02026D11193E8BC900E4EEF8 /* RLMArrayLinkView.mm in Sources */,
 				02E4D6C8192E3DC40082808D /* RLMObjectSchema.mm in Sources */,
 				02E4D6AE192E3DC40082808D /* RLMAccessor.mm in Sources */,
+				02026D16193E8F6400E4EEF8 /* RLMArray.mm in Sources */,
 				02E4D6BC192E3DC40082808D /* RLMConstants.m in Sources */,
 				02E4D6DC192E3DC40082808D /* RLMRealm.mm in Sources */,
 				02E4D6D6192E3DC40082808D /* RLMQueryUtil.mm in Sources */,
 				02E4D6CC192E3DC40082808D /* RLMObjectStore.mm in Sources */,
 				02E4D6E2192E3DC40082808D /* RLMSchema.mm in Sources */,
-				02E4D6B8192E3DC40082808D /* RLMArrayAccessor.m in Sources */,
-				02E4D6B4192E3DC40082808D /* RLMArray.mm in Sources */,
+				02E4D6B8192E3DC40082808D /* RLMArrayAccessors.mm in Sources */,
+				02E4D6B4192E3DC40082808D /* RLMArrayTableView.mm in Sources */,
 				02E4D6E6192E3DC40082808D /* RLMUtil.mm in Sources */,
 			);
 			runOnlyForDeploymentPostprocessing = 0;
@@ -749,7 +736,7 @@
 			isa = PBXSourcesBuildPhase;
 			buildActionMask = 2147483647;
 			files = (
-				02026CF9193D711100E4EEF8 /* ArrayPropertyTests.m in Sources */,
+				02026D13193E8C0000E4EEF8 /* ArrayPropertyTests.m in Sources */,
 				02026CB919379F6800E4EEF8 /* DynamicTests.m in Sources */,
 				4D8D90B2192B825E004C89AA /* TransactionTests.m in Sources */,
 				4D3F56501923668700240A75 /* ObjectTests.m in Sources */,
@@ -771,16 +758,17 @@
 			files = (
 				02E4D6D3192E3DC40082808D /* RLMProperty.m in Sources */,
 				02E4D6C3192E3DC40082808D /* RLMObject.mm in Sources */,
-				02026D00193D72ED00E4EEF8 /* RLMLinkArray.mm in Sources */,
+				02026D12193E8BC900E4EEF8 /* RLMArrayLinkView.mm in Sources */,
 				02E4D6C9192E3DC40082808D /* RLMObjectSchema.mm in Sources */,
 				02E4D6AF192E3DC40082808D /* RLMAccessor.mm in Sources */,
+				02026D17193E8F6400E4EEF8 /* RLMArray.mm in Sources */,
 				02E4D6BD192E3DC40082808D /* RLMConstants.m in Sources */,
 				02E4D6DD192E3DC40082808D /* RLMRealm.mm in Sources */,
 				02E4D6D7192E3DC40082808D /* RLMQueryUtil.mm in Sources */,
 				02E4D6CD192E3DC40082808D /* RLMObjectStore.mm in Sources */,
 				02E4D6E3192E3DC40082808D /* RLMSchema.mm in Sources */,
-				02E4D6B9192E3DC40082808D /* RLMArrayAccessor.m in Sources */,
-				02E4D6B5192E3DC40082808D /* RLMArray.mm in Sources */,
+				02E4D6B9192E3DC40082808D /* RLMArrayAccessors.mm in Sources */,
+				02E4D6B5192E3DC40082808D /* RLMArrayTableView.mm in Sources */,
 				02E4D6E7192E3DC40082808D /* RLMUtil.mm in Sources */,
 			);
 			runOnlyForDeploymentPostprocessing = 0;
@@ -789,7 +777,7 @@
 			isa = PBXSourcesBuildPhase;
 			buildActionMask = 2147483647;
 			files = (
-				02026CFA193D711500E4EEF8 /* ArrayPropertyTests.m in Sources */,
+				02026D14193E8C0400E4EEF8 /* ArrayPropertyTests.m in Sources */,
 				02026CBA19379F6E00E4EEF8 /* DynamicTests.m in Sources */,
 				4D3F56511923668700240A75 /* ObjectTests.m in Sources */,
 				02E4D6EA192E58250082808D /* MixedTests.m in Sources */,
@@ -1329,6 +1317,7 @@
 				4226D7E0193D0A7E00A56975 /* Release */,
 			);
 			defaultConfigurationIsVisible = 0;
+			defaultConfigurationName = Release;
 		};
 		4236AC171934864E00ADD527 /* Build configuration list for PBXAggregateTarget "Download binary core for iOS" */ = {
 			isa = XCConfigurationList;
